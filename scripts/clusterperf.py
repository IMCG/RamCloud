--- conflicted
+++ resolved
@@ -295,11 +295,8 @@
     Test("multiRead_oneMaster", multiRead),
     Test("multiRead_oneObjectPerMaster", multiRead),
     Test("multiRead_general", multiRead),
-<<<<<<< HEAD
     Test("multiRead_generalRandom", multiRead),
-=======
     Test("readDist", readDist),
->>>>>>> af79aa3e
     Test("readVaryingKeyLength", default),
     Test("writeVaryingKeyLength", default),
     Test("readLoaded", readLoaded),
