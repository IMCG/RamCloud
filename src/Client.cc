/* Copyright (c) 2009-2010 Stanford University
 *
 * Permission to use, copy, modify, and distribute this software for any
 * purpose with or without fee is hereby granted, provided that the above
 * copyright notice and this permission notice appear in all copies.
 *
 * THE SOFTWARE IS PROVIDED "AS IS" AND THE AUTHOR(S) DISCLAIM ALL WARRANTIES
 * WITH REGARD TO THIS SOFTWARE INCLUDING ALL IMPLIED WARRANTIES OF
 * MERCHANTABILITY AND FITNESS. IN NO EVENT SHALL AUTHORS BE LIABLE FOR
 * ANY SPECIAL, DIRECT, INDIRECT, OR CONSEQUENTIAL DAMAGES OR ANY DAMAGES
 * WHATSOEVER RESULTING FROM LOSS OF USE, DATA OR PROFITS, WHETHER IN AN
 * ACTION OF CONTRACT, NEGLIGENCE OR OTHER TORTIOUS ACTION, ARISING OUT OF
 * OR IN CONNECTION WITH THE USE OR PERFORMANCE OF THIS SOFTWARE.
 */

// RAMCloud pragma [CPPLINT=0]

#include <Client.h>

#if RC_CLIENT_SHARED
#include <semaphore.h>
#include <sys/mman.h>
#endif

#include <assert.h>

using namespace RAMCloud; // NOLINT

#if RC_CLIENT_SHARED
struct rc_client_shared {
    sem_t sem;
};

static void
lock(struct rc_client *client)
{
    assert(sem_wait(&client->shared->sem) == 0);
}

static void
unlock(struct rc_client *client)
{
    assert(sem_post(&client->shared->sem) == 0);
}
#else
static void lock(struct rc_client *client) {}
static void unlock(struct rc_client *client) {}
#endif

/**
 * Connect to a %RAMCloud.
 *
 * The caller should later use rc_disconnect() to disconnect from the
 * %RAMCloud.
 *
 * \param[in]  client   a newly allocated client
 * \return error code (see values below)
 * \retval  0 on success
 * \retval other reserved for future use
 */
int
rc_connect(struct rc_client *client)
{
#if RC_CLIENT_SHARED
    void *s = mmap(NULL, sizeof(struct rc_client_shared),
                   PROT_READ|PROT_WRITE, MAP_SHARED|MAP_ANONYMOUS, -1, 0);
    client->shared = static_cast<rc_client_shared*>(s);
    assert(client->shared != MAP_FAILED);
    assert(sem_init(&client->shared->sem, 1, 1) == 0);
#endif

    client->serv = new Service();
    client->serv->setIp(SVRADDR);
    client->serv->setPort(SVRPORT);

    client->trans = new TCPTransport(NULL, 0);

    return 0;
}

/**
 * Disconnect from a %RAMCloud.
 *
 * \param[in]  client   a connected client
 */
void
rc_disconnect(struct rc_client *client)
{
    delete client->serv;
    delete client->trans;
}

/**
 * \var ERROR_MSG_LEN
 * The maximum length of a %RAMCloud error message.
 *
 * \TODO The max length of a %RAMCloud error message belongs with the RPC
 *      definitions.
 */
enum { ERROR_MSG_LEN = 256 };

/**
 * A buffer for the last %RAMCloud error that occurred.
 *
 * See rc_last_error() and rc_handle_errors().
 *
 * \TODO The error message should go in the client struct.
 */
static char rc_error_message[ERROR_MSG_LEN];

/**
 * Return the error message for the last %RAMCloud error that occurred.
 *
 * \return error message \n
 *      The returned pointer is owned by the callee. Do not free it. \n
 *      This value is undefined if no %RAMCloud error has occurred.
 * \warning This function is not reentrant.
 */
const char*
rc_last_error(void)
{
    return &rc_error_message[0];
}

/**
 * Print a %RAMCloud error from an RPC response.
 *
 * See rc_last_error() to retrieve the extracted error message.
 *
 * \param[in]  respBuf the RPC response, which must be of type
 *                     RCRPC_ERROR_RESPONSE.
 */
static void
rc_handle_errors(Buffer *respBuf)
{
    uint32_t messageLength = respBuf->getTotalLength();
    char *message = static_cast<char*>(respBuf->getRange(0, messageLength));
    fprintf(stderr, "... '%s'\n", message);
    strncpy(&rc_error_message[0], message, messageLength);
}

static int
sendrcv_rpc(Service *s,
            Transport *trans,
            Buffer *req, enum RCRPC_TYPE req_type, size_t min_req_size,
            Buffer *resp, enum RCRPC_TYPE resp_type, size_t min_resp_size)
__attribute__ ((warn_unused_result));

/**
 * Send an RPC request and receive the response.
 *
 * This function should not be called directly. Rather, ::SENDRCV_RPC should be
 * used.
 *
 * \param[in] s     The service associated with the destination of this RPC.
 * \param[in] trans The transport layer to use for this RPC.
 * \param[in] req           See #SENDRCV_RPC.
 * \param[in] req_type      the RPC type expected in the header of the request
 * \param[in] min_req_size  the smallest acceptable size of the request
 * \param[out] resp         See #SENDRCV_RPC.
 * \param[in] resp_type     the RPC type expected in the header of the response
 * \param[in] min_resp_size the smallest acceptable size of the response
 * \return error code (see below)
 * \retval  0 success
 * \retval -1 on %RAMCloud error (see rc_last_error())
 */
static int
sendrcv_rpc(Service *s,
            Transport* trans,
            Buffer *req, enum RCRPC_TYPE req_type, size_t min_req_size,
            Buffer *resp, enum RCRPC_TYPE resp_type, size_t min_resp_size)
{
    struct rcrpc_header *reqHeader;
    struct rcrpc_header *respHeader;

    reqHeader = new(req, PREPEND) rcrpc_header;
    reqHeader->type = (uint32_t) req_type;
    if (min_req_size != 1) // In C++, structs with no members have sizeof 0.
        assert(req->getTotalLength() >= (uint32_t) min_req_size);

    trans->clientSend(s, req, resp)->getReply();

    respHeader = static_cast<rcrpc_header*>(
        resp->getRange(0, sizeof(*respHeader)));
    if (respHeader == NULL)
        return -1;
    resp->truncateFront(sizeof(*respHeader));

    if (respHeader->type == RCRPC_ERROR_RESPONSE) {
        rc_handle_errors(resp);
        return -1;
    }

    if (respHeader->type != static_cast<uint32_t>(resp_type))
        return -1;

    // In C++, structs with no members have sizeof 0.
    if (min_resp_size > 1 && (resp->getTotalLength() < min_resp_size))
        return -1;

    return 0;
}

/**
 * Send an RPC request and receive the response.
 *
 * This is a wrapper around sendrcv_rpc() for convenience.
 *
 * The caller is required to have a rc_client struct in its scope under the
 * identifier \c client.
 *
 * \param[in] rcrpc_upper   the name of the RPC in uppercase as a literal
 * \param[in] rcrpc_lower   the name of the RPC in lowercase as a literal
 * \param[in] query  The request Buffer to send out, which should not have an
 *                   rcrpc_header yet.
 * \param[out] resp An empty Buffer to fill in with the response. The response
 *                  is guaranteed to be of the correct RPC type iff this call
 *                  returns 0. There will be an rcrpc_header on the front of
 *                  this for now.
 * \return error code as an \c int (see below)
 * \retval  0 success
 * \retval -1 on %RAMCloud error (see rc_last_error())
 */
#define SENDRCV_RPC(rcrpc_upper, rcrpc_lower, query, resp)                     \
    ({                                                                         \
<<<<<<< HEAD
        struct rcrpc_##rcrpc_lower##_request* _query = (query);                \
        struct rcrpc_##rcrpc_lower##_response** _respp = (respp);              \
        _query->header.perf_counter.value = client->perf_counter_select.value; \
        int _r = sendrcv_rpc(                                                  \
=======
        sendrcv_rpc(                                                           \
>>>>>>> ec97fff6
                client->serv,                                                  \
                client->trans,                                                 \
                query,                                                         \
                RCRPC_##rcrpc_upper##_REQUEST,                                 \
                sizeof(rcrpc_##rcrpc_lower##_request),                         \
                resp,                                                          \
                RCRPC_##rcrpc_upper##_RESPONSE,                                \
<<<<<<< HEAD
                sizeof(**_respp));                                             \
        client->perf_counter = (*_respp)->header.perf_counter.value;           \
        _r;                                                                    \
=======
                sizeof(rcrpc_##rcrpc_lower##_response));                       \
>>>>>>> ec97fff6
    })

/**
 * Determine which reject rule caused an operation to fail.
 *
 * \see rcrpc_reject_rules
 *
 * \param[in] reject_rules   the reasons for the operation to abort
 * \param[in] got_version    the version of the object, or #RCRPC_VERSION_NONE
 *      if it does not exist
 * \return error code as an \c int (see below)
 * \retval 0 No reject rule was violated.
 * \retval 1 The object doesn't exist and
 *      rcrpc_reject_rules.object_doesnt_exist is set.
 * \retval 2 The object exists and rcrpc_reject_rules.object_exists is set.
 * \retval 3 The object exists, rcrpc_reject_rules.version_eq_given is set,
 *      and \a got_version is equal to rcrpc_reject_rules.given_version.
 * \retval 4 The object exists, rcrpc_reject_rules.version_gt_given is set,
 *      and \a got_version is greater than rcrpc_reject_rules.given_version.
 * \retval 5 The object exists, rcrpc_reject_rules.version_eq_given or
 *      rcrpc_reject_rules.version_gt_given is set, and \a got_version is less
 *      than rcrpc_reject_rules.given_version. This should be considered a
 *      critical application consistency error since applications should never
 *      fabricate version numbers.
 * \TODO Try to get rid of the magic values 1-5.
 */
static int
reject_reason(const struct rcrpc_reject_rules *reject_rules,
              uint64_t got_version)
{
    if (got_version == RCRPC_VERSION_NONE) {
        if (reject_rules->object_doesnt_exist) {
            return 1;
        }
    } else {
        if (reject_rules->object_exists) {
            return 2;
        }
        if (reject_rules->version_eq_given &&
            got_version == reject_rules->given_version) {
            return 3;
        }
        if (reject_rules->version_gt_given &&
            got_version > reject_rules->given_version) {
            return 4;
        }
        if ((reject_rules->version_eq_given ||
             reject_rules->version_gt_given) &&
            got_version < reject_rules->given_version) {
            return 5;
        }
    }
    return 0;
}

/**
 * Verify connectivity with a %RAMCloud.
 *
 * \param[in]  client   a connected client
 * \return error code (see values below)
 * \retval  0 on success
 * \retval -1 on %RAMCloud error (see rc_last_error())
 * \retval other reserved for future use
 * \see #ping_RPC_doc_hook(), the underlying RPC which this wraps
 */
int
rc_ping(struct rc_client *client)
{
    lock(client);

<<<<<<< HEAD
    struct rcrpc_ping_request query;
    struct rcrpc_ping_response *resp;
    query.header.type = RCRPC_PING_REQUEST;
    query.header.len  = (uint32_t) RCRPC_PING_REQUEST_LEN;

    int r = SENDRCV_RPC(PING, ping, &query, &resp);
=======
    Buffer reqBuf;
    Buffer respBuf;

    int r = SENDRCV_RPC(PING, ping, &reqBuf, &respBuf);
>>>>>>> ec97fff6

    unlock(client);
    return r;
}

/**
 * Write (create or overwrite) an object in a %RAMCloud.
 *
 * This function can be used to create an object at a specified object ID. To
 * create an object with a server-assigned object ID, see rc_insert().
 *
 * If the object is created, the new version of the object is guaranteed to be
 * greater than that of any previous object that resided at the same \a table
 * and \a key. If the object overwrites an existing object at that \a key, the
 * new version number is guaranteed to be exactly 1 higher than the old version
 * number.
 *
 * \param[in]  client   a connected client
 * \param[in]  table    the table containing the object to be written
 * \param[in]  key      the object ID of the object to be written
 * \param[in]  reject_rules see reject_reason()
 * \param[out] got_version
 *      the version of the object after the write took effect \n
 *      If the write did not occur, this is set to the object's current
 *      version. \n
 *      If the caller is not interested, got_version may be \c NULL.
 * \param[in]  buf      the object's data
 * \param[in]  len      the size of the object's data in bytes
 * \return error code (see values below)
 * \retval  0 on success
 * \retval -1 on %RAMCloud error (see rc_last_error())
 * \retval  positive on reject by \a reject_rules, see reject_reason()
 * \see #write_RPC_doc_hook(), the underlying RPC which this wraps
 */
int
rc_write(struct rc_client *client,
         uint64_t table,
         uint64_t key,
         const struct rcrpc_reject_rules *reject_rules,
         uint64_t *got_version,
         const char *buf,
         uint64_t len)
{
    lock(client);

    Buffer reqBuf;
    Buffer respBuf;
    struct rcrpc_write_request *query;
    struct rcrpc_write_response *resp;

    query = new(&reqBuf, APPEND) rcrpc_write_request;
    query->table = table;
    query->key = key;
    memcpy(&query->reject_rules, reject_rules, sizeof(*reject_rules));
    query->buf_len = len;
    assert(len < (1UL << 32));

    // This is safe since buf will outlive reqBuf.
    Buffer::Chunk::appendToBuffer(&reqBuf, const_cast<char*>(buf),
                                  static_cast<uint32_t>(len));

    int r = SENDRCV_RPC(WRITE, write, &reqBuf, &respBuf);
    if (r) {
        goto out;
    }

    resp = static_cast<rcrpc_write_response*>(
        respBuf.getRange(0, sizeof(*resp)));

    if (got_version != NULL)
        *got_version = resp->version;

    if (!resp->written) {
        r = reject_reason(reject_rules, resp->version);
        assert(r > 0);
        goto out;
    }

  out:
    unlock(client);
    return r;
}

/**
 * Create an object in a %RAMCloud with a server-assigned object ID.
 *
 * The new object is assigned an object ID based on the table's object ID
 * allocation strategy, which is yet to be officially defined.
 *
 * If the object is written, the new version of the object is guaranteed to be
 * greater than that of any previous object that resided at the same \a table
 * and \a key.
 *
 * \param[in]  client   a connected client
 * \param[in]  table    the table containing the object to be inserted
 * \param[in]  buf      the object's data
 * \param[in]  len      the size of the object's data in bytes
 * \param[out] key      the object ID of the object that was inserted
 * \return error code (see values below)
 * \retval  0 on success
 * \retval -1 on %RAMCloud error (see rc_last_error())
 * \retval other reserved for future use
 * \bug Currently, the server may assign an object ID that is already in use
 *      and overwrite an existing object. To work around this, do not use
 *      rc_insert() on tables that also have objects with small
 *      application-assigned object IDs (see rc_write()).
 * \see #insert_RPC_doc_hook(), the underlying RPC which this wraps
 */
int
rc_insert(struct rc_client *client,
          uint64_t table,
          const char *buf,
          uint64_t len,
          uint64_t *key)
{
    lock(client);

    Buffer reqBuf;
    Buffer respBuf;
    struct rcrpc_insert_request *query;
    struct rcrpc_insert_response *resp;

    query = new(&reqBuf, APPEND) rcrpc_insert_request;

    query->table = table;
    query->buf_len = len;
    assert(len < (1UL << 32));

    // This is safe since buf will outlive reqBuf.
    Buffer::Chunk::appendToBuffer(&reqBuf, const_cast<char*>(buf),
                                  static_cast<uint32_t>(len));

    int r = SENDRCV_RPC(INSERT, insert, &reqBuf, &respBuf);
    if (r) {
        goto out;
    }

    resp = static_cast<rcrpc_insert_response*>(
        respBuf.getRange(0, sizeof(*resp)));

    *key = resp->key;

  out:
    unlock(client);
    return r;
}

/**
 * Delete an object from a %RAMCloud.
 *
 * \param[in]  client   a connected client
 * \param[in]  table    the table containing the object to be deleted
 * \param[in]  key      the object ID of the object to be deleted
 * \param[in]  reject_rules see reject_reason()
 * \param[out] got_version
 *      the version of the object, if it exists \n
 *      If the delete did not occur, this is set to the object's current
 *      version. \n
 *      If the object no longer exists, \a got_version is undefined.
 * \return error code (see values below)
 * \retval  0 on success
 * \retval -1 on %RAMCloud error (see rc_last_error())
 * \retval  positive on reject by \a reject_rules, see reject_reason()
 * \see #delete_RPC_doc_hook(), the underlying RPC which this wraps
 */
int
rc_delete(struct rc_client *client,
          uint64_t table,
          uint64_t key,
          const struct rcrpc_reject_rules *reject_rules,
          uint64_t *got_version)
{
    lock(client);

    Buffer reqBuf;
    Buffer respBuf;
    struct rcrpc_delete_request *query;
    struct rcrpc_delete_response *resp;

    query = new(&reqBuf, APPEND) rcrpc_delete_request;
    query->table = table;
    query->key = key;
    memcpy(&query->reject_rules, reject_rules, sizeof(*reject_rules));

    int r = SENDRCV_RPC(DELETE, delete, &reqBuf, &respBuf);
    if (r) {
        goto out;
    }

    resp = static_cast<rcrpc_delete_response*>(
        respBuf.getRange(0, sizeof(*resp)));

    if (got_version != NULL)
        *got_version = resp->version;

    if (!resp->deleted) {
        r = reject_reason(reject_rules, resp->version);
        assert(r > 0);
        goto out;
    }

  out:
    unlock(client);
    return r;
}

/**
 * Read an object from a %RAMCloud.
 *
 * \param[in]  client   a connected client
 * \param[in]  table    the table containing the object to be read
 * \param[in]  key      the object ID of the object to be read
 * \param[in]  reject_rules see reject_reason() \n
 *      rcrpc_reject_rules.object_doesnt_exist must be set.
 * \param[out] got_version
 *      the current version of the object \n
 *      If the caller is not interested, \a got_version may be \c NULL. \n
 *      If the object does not exist, \a got_version is undefined.
 * \param[out] buf      the object's data
 * \param[out] len      the size of the object's data in bytes
 * \return error code (see values below)
 * \retval  0 on success
 * \retval -1 on %RAMCloud error (see rc_last_error())
 * \retval  positive on reject by \a reject_rules, see reject_reason()
 * \see #read_RPC_doc_hook(), the underlying RPC which this wraps
 */
int
rc_read(struct rc_client *client,
        uint64_t table,
        uint64_t key,
        const struct rcrpc_reject_rules *reject_rules,
        uint64_t *got_version,
        char *buf,
        uint64_t *len)
{
    lock(client);

    Buffer reqBuf;
    Buffer respBuf;
    struct rcrpc_read_request *query;
    struct rcrpc_read_response *resp;

    query = new(&reqBuf, APPEND) rcrpc_read_request;
    query->table = table;
    query->key = key;
    memcpy(&query->reject_rules, reject_rules, sizeof(*reject_rules));
    query->reject_rules.object_doesnt_exist = true;

    int r = SENDRCV_RPC(READ, read, &reqBuf, &respBuf);
    if (r)
        goto out;

    resp = static_cast<rcrpc_read_response*>(
        respBuf.getRange(0, sizeof(*resp)));

    if (got_version != NULL)
        *got_version = resp->version;

    *len = resp->buf_len;
    assert(resp->buf_len < (1UL << 32));
    // TODO(ongaro): Let's hope buf can fit buf_len bytes.
    respBuf.copy(sizeof(*resp), static_cast<uint32_t>(resp->buf_len), buf);

    r = reject_reason(&query->reject_rules, resp->version);

  out:
    unlock(client);
    return r;
}

/**
 * Create a table in a %RAMCloud.
 *
 * \param[in]  client   a connected client
 * \param[in]  name     a string of no more than 64 characters identifying the
 *      table
 * \return error code (see values below)
 * \retval  0 on success
 * \retval -1 on %RAMCloud error (currently including table exists and system
 *      is out of space for tables; see rc_last_error())
 * \retval other reserved for future use
 * \bug I don't think the new table is guaranteed to contain no objects yet.
 * \TODO Table exists should not be a %RAMCloud error.
 * \see #create_table_RPC_doc_hook(), the underlying RPC which this wraps
 */
int
rc_create_table(struct rc_client *client, const char *name)
{
    lock(client);

    Buffer reqBuf;
    Buffer respBuf;
    struct rcrpc_create_table_request *query;

<<<<<<< HEAD
    query.header.type = RCRPC_CREATE_TABLE_REQUEST;
    query.header.len  = (uint32_t) RCRPC_CREATE_TABLE_REQUEST_LEN;
    strncpy(query.name, name, sizeof(query.name));
    query.name[sizeof(query.name) - 1] = '\0';

    int r = SENDRCV_RPC(CREATE_TABLE, create_table, &query, &resp);
=======
    query = new(&reqBuf, APPEND) rcrpc_create_table_request;
    strncpy(query->name, name, sizeof(query->name));
    query->name[sizeof(query->name) - 1] = '\0';

    int r = SENDRCV_RPC(CREATE_TABLE, create_table, &reqBuf, &respBuf);
>>>>>>> ec97fff6

    unlock(client);
    return r;
}

/**
 * Open a table in a %RAMCloud.
 *
 * \param[in]  client   a connected client
 * \param[in]  name     a string of no more than 64 characters identifying the
 *      table
 * \param[out] table_id a handle for the open table
 * \return error code (see values below)
 * \retval  0 on success
 * \retval -1 on %RAMCloud error (currently including table does not exist; see
 *      rc_last_error())
 * \retval other reserved for future use
 * \TODO Table does not exist should not be a %RAMCloud error.
 * \see #open_table_RPC_doc_hook(), the underlying RPC which this wraps
 */
int
rc_open_table(struct rc_client *client, const char *name, uint64_t *table_id)
{
    lock(client);

    Buffer reqBuf;
    Buffer respBuf;
    struct rcrpc_open_table_request *query;
    struct rcrpc_open_table_response *resp;

<<<<<<< HEAD
    query.header.type = RCRPC_OPEN_TABLE_REQUEST;
    query.header.len  = (uint32_t) RCRPC_OPEN_TABLE_REQUEST_LEN;
    strncpy(query.name, name, sizeof(query.name));
    query.name[sizeof(query.name) - 1] = '\0';

    int r = SENDRCV_RPC(OPEN_TABLE, open_table, &query, &resp);
=======
    query = new(&reqBuf, APPEND) rcrpc_open_table_request;
    strncpy(query->name, name, sizeof(query->name));
    query->name[sizeof(query->name) - 1] = '\0';

    int r = SENDRCV_RPC(OPEN_TABLE, open_table, &reqBuf, &respBuf);
>>>>>>> ec97fff6
    if (r)
        goto out;

    resp = static_cast<rcrpc_open_table_response*>(
        respBuf.getRange(0, sizeof(*resp)));

    *table_id = resp->handle;

  out:
    unlock(client);
    return r;
}

/**
 * Delete a table in a %RAMCloud.
 *
 * \param[in]  client   a connected client
 * \param[in]  name     a string of no more than 64 characters identifying the
 *      table
 * \return error code (see values below)
 * \retval  0 on success
 * \retval -1 on %RAMCloud error (currently including table does not exist; see
 *      rc_last_error())
 * \retval other reserved for future use
 * \TODO Table does not exist should not be a %RAMCloud error.
 * \see #drop_table_RPC_doc_hook(), the underlying RPC which this wraps
 */
int
rc_drop_table(struct rc_client *client, const char *name)
{
    lock(client);

    Buffer reqBuf;
    Buffer respBuf;
    struct rcrpc_drop_table_request *query;

    query = new(&reqBuf, APPEND) rcrpc_drop_table_request;
    strncpy(query->name, name, sizeof(query->name));
    query->name[sizeof(query->name) - 1] = '\0';

<<<<<<< HEAD
    query.header.type = RCRPC_DROP_TABLE_REQUEST;
    query.header.len  = (uint32_t) RCRPC_DROP_TABLE_REQUEST_LEN;
    strncpy(query.name, name, sizeof(query.name));
    query.name[sizeof(query.name) - 1] = '\0';

    int r = SENDRCV_RPC(DROP_TABLE, drop_table, &query, &resp);
=======
    int r = SENDRCV_RPC(DROP_TABLE, drop_table, &reqBuf, &respBuf);
>>>>>>> ec97fff6

    unlock(client);
    return r;
}

/**
 * Arrange for a particular performance metric to be gathered during each
 * subsequent RPC.
 *
 * After each client call the selected performance count can be
 * obtained using rc_read_perf_counter().  Measurements can be taken
 * of a cycle counter, CPU performance counter, or a simple mark event
 * counter.
 *
 * Since this function effectively sets up the meaning of the return value
 * of rc_read_perf_counter() one should look there for more details.
 *
 * \param[in] client
 *     A connected client.
 * \param[in] counterType
 *     Select timestamp (cycle) counter, CPU performance counter, or
 *     mark event count.
 * \param[in] beginMark
 *     Measure cycles or performance events starting at this point in
 *     the server code.  Count ::RAMCloud::Mark events matching this
 *     ::RAMCloud::Mark if increment counter type is selected.
 * \param[in] endMark
 *     Measure cycles or performance events until this point in the
 *     server code.  Unused if increment type counter is selected.
 */
void rc_select_perf_counter(struct rc_client *client,
                            enum RAMCloud::PerfCounterType counterType,
                            enum RAMCloud::Mark beginMark,
                            enum RAMCloud::Mark endMark)
{
    client->perf_counter_select.beginMark = beginMark;
    client->perf_counter_select.endMark = endMark;
    client->perf_counter_select.counterType = counterType;
}

/**
 * Get the selected measurement for the last RPC call to the Server.
 *
 * See rc_select_perf_counter() to set up performance counters.  It
 * is used to determine the meaning of the performance counter returned
 * by this function.
 *
 * \param[in] client
 *     A connected client.
 * \return
 *      The delta in the counter for cycle or performance counters.
 *      Otherwise, if increment type counters are active, return the
 *      number of times the selected ::RAMCloud::Mark event occurred.
 *      If multiple beginMark or endMark are encountered on a particular
 *      trace the measurement is from the first instance of beginMark to
 *      the last instance of endMark.  If a beginMark followed (not
 *      necessarily immediately) by an endMark never occurs 0 is returned.
 *      Note a return of 0 is also possible if marks were encountered but
 *      the performance counter saw no change between those marks.
 *      For increment type counters beginMark selects which
 *      ::RAMCloud::Mark events will be counted.  endMark is ignored in
 *      this case.
 */
uint64_t rc_read_perf_counter(struct rc_client *client)
{
    return client->perf_counter;
}

/**
 * Allocate a new client.
 *
 * The caller should later use rc_free() to free the client struct.
 *
 * It is also legal for the caller to allocate memory for an rc_client struct
 * directly. This function is mostly a convenience for higher-level language
 * bindings.
 *
 * \return a newly allocated client, or \c NULL if the system is out of memory
 */
struct rc_client *
rc_new(void) {
    return reinterpret_cast<struct rc_client*>(xmalloc(sizeof(struct rc_client)));
}

/**
 * Free a client.
 *
 * This function should only be called on rc_client structs allocated with
 * rc_new().
 *
 * \param[in] client    a client previously allocated with rc_new()
 */
void
rc_free(struct rc_client *client)
{
    free(client);
}<|MERGE_RESOLUTION|>--- conflicted
+++ resolved
@@ -140,8 +140,7 @@
 }
 
 static int
-sendrcv_rpc(Service *s,
-            Transport *trans,
+sendrcv_rpc(rc_client *client,
             Buffer *req, enum RCRPC_TYPE req_type, size_t min_req_size,
             Buffer *resp, enum RCRPC_TYPE resp_type, size_t min_resp_size)
 __attribute__ ((warn_unused_result));
@@ -152,8 +151,7 @@
  * This function should not be called directly. Rather, ::SENDRCV_RPC should be
  * used.
  *
- * \param[in] s     The service associated with the destination of this RPC.
- * \param[in] trans The transport layer to use for this RPC.
+ * \param[in] client        The client connected to the destination of this RPC.
  * \param[in] req           See #SENDRCV_RPC.
  * \param[in] req_type      the RPC type expected in the header of the request
  * \param[in] min_req_size  the smallest acceptable size of the request
@@ -165,8 +163,7 @@
  * \retval -1 on %RAMCloud error (see rc_last_error())
  */
 static int
-sendrcv_rpc(Service *s,
-            Transport* trans,
+sendrcv_rpc(rc_client *client,
             Buffer *req, enum RCRPC_TYPE req_type, size_t min_req_size,
             Buffer *resp, enum RCRPC_TYPE resp_type, size_t min_resp_size)
 {
@@ -177,14 +174,17 @@
     reqHeader->type = (uint32_t) req_type;
     if (min_req_size != 1) // In C++, structs with no members have sizeof 0.
         assert(req->getTotalLength() >= (uint32_t) min_req_size);
-
-    trans->clientSend(s, req, resp)->getReply();
+    reqHeader->perf_counter.value = client->perf_counter_select.value;
+
+    client->trans->clientSend(client->serv, req, resp)->getReply();
 
     respHeader = static_cast<rcrpc_header*>(
         resp->getRange(0, sizeof(*respHeader)));
     if (respHeader == NULL)
         return -1;
     resp->truncateFront(sizeof(*respHeader));
+
+    client->perf_counter = respHeader->perf_counter.value;
 
     if (respHeader->type == RCRPC_ERROR_RESPONSE) {
         rc_handle_errors(resp);
@@ -223,28 +223,14 @@
  */
 #define SENDRCV_RPC(rcrpc_upper, rcrpc_lower, query, resp)                     \
     ({                                                                         \
-<<<<<<< HEAD
-        struct rcrpc_##rcrpc_lower##_request* _query = (query);                \
-        struct rcrpc_##rcrpc_lower##_response** _respp = (respp);              \
-        _query->header.perf_counter.value = client->perf_counter_select.value; \
-        int _r = sendrcv_rpc(                                                  \
-=======
-        sendrcv_rpc(                                                           \
->>>>>>> ec97fff6
-                client->serv,                                                  \
-                client->trans,                                                 \
+        sendrcv_rpc(                                                  \
+                client,                                                        \
                 query,                                                         \
                 RCRPC_##rcrpc_upper##_REQUEST,                                 \
                 sizeof(rcrpc_##rcrpc_lower##_request),                         \
                 resp,                                                          \
                 RCRPC_##rcrpc_upper##_RESPONSE,                                \
-<<<<<<< HEAD
-                sizeof(**_respp));                                             \
-        client->perf_counter = (*_respp)->header.perf_counter.value;           \
-        _r;                                                                    \
-=======
                 sizeof(rcrpc_##rcrpc_lower##_response));                       \
->>>>>>> ec97fff6
     })
 
 /**
@@ -315,19 +301,10 @@
 {
     lock(client);
 
-<<<<<<< HEAD
-    struct rcrpc_ping_request query;
-    struct rcrpc_ping_response *resp;
-    query.header.type = RCRPC_PING_REQUEST;
-    query.header.len  = (uint32_t) RCRPC_PING_REQUEST_LEN;
-
-    int r = SENDRCV_RPC(PING, ping, &query, &resp);
-=======
     Buffer reqBuf;
     Buffer respBuf;
 
     int r = SENDRCV_RPC(PING, ping, &reqBuf, &respBuf);
->>>>>>> ec97fff6
 
     unlock(client);
     return r;
@@ -622,20 +599,11 @@
     Buffer respBuf;
     struct rcrpc_create_table_request *query;
 
-<<<<<<< HEAD
-    query.header.type = RCRPC_CREATE_TABLE_REQUEST;
-    query.header.len  = (uint32_t) RCRPC_CREATE_TABLE_REQUEST_LEN;
-    strncpy(query.name, name, sizeof(query.name));
-    query.name[sizeof(query.name) - 1] = '\0';
-
-    int r = SENDRCV_RPC(CREATE_TABLE, create_table, &query, &resp);
-=======
     query = new(&reqBuf, APPEND) rcrpc_create_table_request;
     strncpy(query->name, name, sizeof(query->name));
     query->name[sizeof(query->name) - 1] = '\0';
 
     int r = SENDRCV_RPC(CREATE_TABLE, create_table, &reqBuf, &respBuf);
->>>>>>> ec97fff6
 
     unlock(client);
     return r;
@@ -666,20 +634,11 @@
     struct rcrpc_open_table_request *query;
     struct rcrpc_open_table_response *resp;
 
-<<<<<<< HEAD
-    query.header.type = RCRPC_OPEN_TABLE_REQUEST;
-    query.header.len  = (uint32_t) RCRPC_OPEN_TABLE_REQUEST_LEN;
-    strncpy(query.name, name, sizeof(query.name));
-    query.name[sizeof(query.name) - 1] = '\0';
-
-    int r = SENDRCV_RPC(OPEN_TABLE, open_table, &query, &resp);
-=======
     query = new(&reqBuf, APPEND) rcrpc_open_table_request;
     strncpy(query->name, name, sizeof(query->name));
     query->name[sizeof(query->name) - 1] = '\0';
 
     int r = SENDRCV_RPC(OPEN_TABLE, open_table, &reqBuf, &respBuf);
->>>>>>> ec97fff6
     if (r)
         goto out;
 
@@ -720,16 +679,7 @@
     strncpy(query->name, name, sizeof(query->name));
     query->name[sizeof(query->name) - 1] = '\0';
 
-<<<<<<< HEAD
-    query.header.type = RCRPC_DROP_TABLE_REQUEST;
-    query.header.len  = (uint32_t) RCRPC_DROP_TABLE_REQUEST_LEN;
-    strncpy(query.name, name, sizeof(query.name));
-    query.name[sizeof(query.name) - 1] = '\0';
-
-    int r = SENDRCV_RPC(DROP_TABLE, drop_table, &query, &resp);
-=======
     int r = SENDRCV_RPC(DROP_TABLE, drop_table, &reqBuf, &respBuf);
->>>>>>> ec97fff6
 
     unlock(client);
     return r;
