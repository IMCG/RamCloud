--- conflicted
+++ resolved
@@ -145,7 +145,6 @@
     LOG(NOTICE, "--- instructing server [%s] to kill itself ---",
         session->getServiceLocator().c_str());
 
-<<<<<<< HEAD
     b = rdtsc();
     try {
         MasterClient(session).commitSuicide();
@@ -153,20 +152,16 @@
         LOG(NOTICE, "- suicide RPC timed out; server presumed dead");
     }
 
+    LOG(NOTICE, "waiting for all tables to return to normal");
+    client.objectFinder.waitForAllTabletsNormal();
+
     session = client.objectFinder.lookup(tables[0], 0);
     LOG(NOTICE, "- attempting read from recovery master: %s",
         session->getServiceLocator().c_str());
 
-=======
-    uint64_t b = rdtsc();
-    client.coordinator.hintServerDown(
-        session->getServiceLocator().c_str());
-
-    client.objectFinder.waitForAllTabletsNormal();
-
     Buffer nb;
     uint64_t stopTime = rdtsc();
->>>>>>> 542b49f7
+
     // Check a value in each table to make sure we're good
     LOG(NOTICE, "reading recovered data  on %s",
         session->getServiceLocator().c_str());
