/* Copyright (c) 2011-2012 Stanford University
 * Copyright (c) 2011 Facebook
 *
 * Permission to use, copy, modify, and distribute this software for any
 * purpose with or without fee is hereby granted, provided that the above
 * copyright notice and this permission notice appear in all copies.
 *
 * THE SOFTWARE IS PROVIDED "AS IS" AND THE AUTHOR(S) DISCLAIM ALL WARRANTIES
 * WITH REGARD TO THIS SOFTWARE INCLUDING ALL IMPLIED WARRANTIES OF
 * MERCHANTABILITY AND FITNESS. IN NO EVENT SHALL AUTHORS BE LIABLE FOR
 * ANY SPECIAL, DIRECT, INDIRECT, OR CONSEQUENTIAL DAMAGES OR ANY DAMAGES
 * WHATSOEVER RESULTING FROM LOSS OF USE, DATA OR PROFITS, WHETHER IN AN
 * ACTION OF CONTRACT, NEGLIGENCE OR OTHER TORTIOUS ACTION, ARISING OUT OF
 * OR IN CONNECTION WITH THE USE OR PERFORMANCE OF THIS SOFTWARE.
 */

// This program runs a RAMCloud client along with a collection of benchmarks
// for measuring the performance of a RAMCloud cluster.  This file works in
// conjunction with clusterperf.py, which starts up the cluster servers
// along with one or more instances of this program. This file contains the
// low-level benchmark code.
//
// TO ADD A NEW BENCHMARK:
// 1. Decide on a symbolic name for the new test.
// 2. Write the function that implements the benchmark.  It goes in the
//    section labeled "test functions" below, in alphabetical order.  The
//    name of the function should be the same as the name of the test.
//    Tests generally work in one of two ways:
//    * The first way is to generate one or more individual metrics;
//      "basic" and "readNotFound" are examples of this style.  Be sure
//      to print results in the same way as existing tests, for consistency.
//    * The second style of test is one that generates a graph;  "readLoaded"
//      is an example of this style.  The test should output graph data in
//      gnuplot format (comma-separated values), with comments at the
//      beginning describing the data and including the name of the test
//      that generated it.
//  3. Add an entry for the new test in the "tests" table below; this is
//     used to dispatch to the test.
//  4. Add code for this test to clusterperf.py, following the instructions
//     in that file.

#include <boost/program_options.hpp>
#include <boost/version.hpp>
#include <iostream>
namespace po = boost::program_options;

#include "assert.h"
#include "RamCloud.h"
#include "CycleCounter.h"
#include "Cycles.h"
#include "KeyUtil.h"
#include "PerfCounter.h"
#include "TimeTrace.h"

using namespace RAMCloud;

// Shared state for client library.
Context context(true);

// Used to invoke RAMCloud operations.
static RamCloud* cluster;

// Total number of clients that will be participating in this test.
static int numClients;

// Index of this client among all of the participating clients (between
// 0 and numClients-1).  Client 0 acts as master to control the overall
// flow of the test; the other clients are slaves that respond to
// commands from the master.
static int clientIndex;

// Value of the "--count" command-line option: used by some tests
// to determine how many times to invoke a particular operation.
static int count;

// Value of the "--size" command-line option: used by some tests to
// determine the number of bytes in each object.  -1 means the option
// wasn't specified, so each test should pick an appropriate default.
static int objectSize;

// Value of the "--numTables" command-line option: used by some tests
// to specify the number of tables to create.
static int numTables;

static int numIndexlet;

// Value of the "--warmup" command-line option: in some tests this
// determines how many times to invoke the operation before starting
// measurements (e.g. to make sure that caches are loaded).
static int warmupCount;

static int numIndexlet;

// Identifier for table that is used for test-specific data.
uint64_t dataTable = -1;

// Identifier for table that is used to communicate between the master
// and slaves to coordinate execution of tests.
uint64_t controlTable = -1;

// The locations of objects in controlTable; each of these values is an
// offset relative to the base for a particular client, as computed by
// controlId.

enum Id {
    STATE =  0,                      // Current state of this client.
    COMMAND = 1,                     // Command issued by master for
                                     // this client.
    DOC = 2,                         // Documentation string in master's
                                     // regions; used in log messages.
    METRICS = 3,                     // Statistics returned from slaves
                                     // to masters.
};

#define MAX_METRICS 8

// The following type holds metrics for all the clients.  Each inner vector
// corresponds to one metric and contains a value from each client, indexed
// by clientIndex.
typedef std::vector<std::vector<double>> ClientMetrics;

//----------------------------------------------------------------------
// Utility functions used by the test functions
//----------------------------------------------------------------------

/**
 * Generate a random string.
 *
 * \param str
 *      Pointer to location where the string generated will be stored.
 * \param length
 *      Length of the string to be generated in bytes.
 */
void
genRandomString(char* str, const int length) {
    static const char alphanum[] =
        "0123456789ABCDEFGHIJKLMNOPQRSTUVWXYZabcdefghijklmnopqrstuvwxyz";
    for (int i = 0; i < length; ++i) {
        str[i] = alphanum[generateRandom() % (sizeof(alphanum) - 1)];
    }
}

/**
 * Print a performance measurement consisting of a time value.
 *
 * \param name
 *      Symbolic name for the measurement, in the form test.value
 *      where \c test is the name of the test that generated the result,
 *      \c value is a name for the particular measurement.
 * \param seconds
 *      Time measurement, in seconds.
 * \param description
 *      Longer string (but not more than 20-30 chars) with a human-
 *      readable explanation of what the value refers to.
 */
void
printTime(const char* name, double seconds, const char* description)
{
    printf("%-20s ", name);
    if (seconds < 1.0e-06) {
        printf("%5.1f ns   ", 1e09*seconds);
    } else if (seconds < 1.0e-03) {
        printf("%5.1f us   ", 1e06*seconds);
    } else if (seconds < 1.0) {
        printf("%5.1f ms   ", 1e03*seconds);
    } else {
        printf("%5.1f s    ", seconds);
    }
    printf("  %s", description);
}

/**
 * Print a performance measurement consisting of a bandwidth.
 *
 * \param name
 *      Symbolic name for the measurement, in the form test.value
 *      where \c test is the name of the test that generated the result,
 *      \c value is a name for the particular measurement.
 * \param bandwidth
 *      Measurement in units of bytes/second.
 * \param description
 *      Longer string (but not more than 20-30 chars) with a human-
 *      readable explanation of what the value refers to.
 */
void
printBandwidth(const char* name, double bandwidth, const char* description)
{
    double gb = 1024.0*1024.0*1024.0;
    double mb = 1024.0*1024.0;
    double kb = 1024.0;
    printf("%-20s ", name);
    if (bandwidth > gb) {
        printf("%5.1f GB/s ", bandwidth/gb);
    } else if (bandwidth > mb) {
        printf("%5.1f MB/s ", bandwidth/mb);
    } else if (bandwidth >kb) {
        printf("%5.1f KB/s ", bandwidth/kb);
    } else {
        printf("%5.1f B/s  ", bandwidth);
    }
    printf("  %s\n", description);
}

/**
 * Print a performance measurement consisting of a rate.
 *
 * \param name
 *      Symbolic name for the measurement, in the form test.value
 *      where \c test is the name of the test that generated the result,
 *      \c value is a name for the particular measurement.
 * \param value
 *      Measurement in units 1/second.
 * \param description
 *      Longer string (but not more than 20-30 chars) with a human-
 *      readable explanation of what the value refers to.
 */
void
printRate(const char* name, double value, const char* description)
{
    printf("%-20s  ", name);
    if (value > 1e09) {
        printf("%5.1f G/s  ", value/1e09);
    } else if (value > 1e06) {
        printf("%5.1f M/s  ", value/1e06);
    } else if (value > 1e03) {
        printf("%5.1f K/s  ", value/1e03);
    } else {
        printf("%5.1f /s   ", value);
    }
    printf("  %s\n", description);
}

/**
 * Print a performance measurement consisting of a percentage.
 *
 * \param name
 *      Symbolic name for the measurement, in the form test.value
 *      where \c test is the name of the test that generated the result,
 *      \c value is a name for the particular measurement.
 * \param value
 *      Measurement in units of %.
 * \param description
 *      Longer string (but not more than 20-30 chars) with a human-
 *      readable explanation of what the value refers to.
 */
void
printPercent(const char* name, double value, const char* description)
{
    printf("%-20s    %.1f %%      %s\n", name, value, description);
}

/**
 * Time how long it takes to read a set of objects in one multiRead
 * operation repeatedly.
 *
 * \param requests
 *      The set of ReadObjects that encapsulate information about objects
 *      to be read.
 * \param numObjects
 *      The number of objects to be read in a single multiRead operation.
 *
 * \return
 *      The average time, in seconds, to read all the objects in a single
 *      multiRead operation.
 */
double
timeMultiRead(MultiReadObject** requests, int numObjects)
{
    // Do the multiRead once just to warm up all the caches everywhere.
    cluster->multiRead(requests, numObjects);

    uint64_t runCycles = Cycles::fromSeconds(500/1e03);
    uint64_t start = Cycles::rdtsc();
    uint64_t elapsed;
    int count = 0;
    while (true) {
        for (int i = 0; i < 10; i++) {
            cluster->multiRead(requests, numObjects);
        }
        count += 10;
        elapsed = Cycles::rdtsc() - start;
        if (elapsed >= runCycles)
            break;
    }
    return Cycles::toSeconds(elapsed)/count;
}

/**
 * Time how long it takes to write a set of objects in one multiWrite
 * operation repeatedly.
 *
 * \param requests
 *      The set of WriteObjects that encapsulate information about objects
 *      to be written.
 * \param numObjects
 *      The number of objects to be written in a single multiWrite operation.
 *
 * \return
 *      The average time, in seconds, to write all the objects in a single
 *      multiWrite operation.
 */
double
timeMultiWrite(MultiWriteObject** requests, int numObjects)
{
    uint64_t runCycles = Cycles::fromSeconds(500/1e03);
    uint64_t start = Cycles::rdtsc();
    uint64_t elapsed;
    int count = 0;
    while (true) {
        for (int i = 0; i < 10; i++) {
            cluster->multiWrite(requests, numObjects);
        }
        count += 10;
        elapsed = Cycles::rdtsc() - start;
        if (elapsed >= runCycles)
            break;
    }
    return Cycles::toSeconds(elapsed)/count;
}

/**
 * Time how long it takes to read a particular object repeatedly.
 *
 * \param tableId
 *      Table containing the object.
 * \param key
 *      Variable length key that uniquely identifies the object within tableId.
 * \param keyLength
 *      Size in bytes of the key.
 * \param ms
 *      Read the object repeatedly until this many total ms have
 *      elapsed.
 * \param value
 *      The contents of the object will be stored here, in case
 *      the caller wants to examine them.
 *
 * \return
 *      The average time to read the object, in seconds.
 */
double
timeRead(uint64_t tableId, const void* key, uint16_t keyLength,
         double ms, Buffer& value)
{
    uint64_t runCycles = Cycles::fromSeconds(ms/1e03);

    // Read the value once just to warm up all the caches everywhere.
    cluster->read(tableId, key, keyLength, &value);

    uint64_t start = Cycles::rdtsc();
    uint64_t elapsed;
    int count = 0;
    while (true) {
        for (int i = 0; i < 10; i++) {
            cluster->read(tableId, key, keyLength, &value);
        }
        count += 10;
        elapsed = Cycles::rdtsc() - start;
        if (elapsed >= runCycles)
            break;
    }
    return Cycles::toSeconds(elapsed)/count;
}

/**
 * Time how long it takes to write a particular object repeatedly.
 *
 * \param tableId
 *      Table containing the object.
 * \param key
 *      Variable length key that uniquely identifies the object within tableId.
 * \param keyLength
 *      Size in bytes of the key.
 * \param value
 *      Pointer to first byte of contents to write into the object.
 * \param length
 *      Size of data at \c value.
 * \param ms
 *      Write the object repeatedly until this many total ms have
 *      elapsed.
 *
 * \return
 *      The average time to write the object, in seconds.
 */
double
timeWrite(uint64_t tableId, const void* key, uint16_t keyLength,
          const void* value, uint32_t length, double ms)
{
    uint64_t runCycles = Cycles::fromSeconds(ms/1e03);

    // Write the value once just to warm up all the caches everywhere.
    cluster->write(tableId, key, keyLength, value, length);

    uint64_t start = Cycles::rdtsc();
    uint64_t elapsed;
    int count = 0;
    while (true) {
        for (int i = 0; i < 10; i++) {
            cluster->write(tableId, key, keyLength, value, length);
        }
        count += 10;
        elapsed = Cycles::rdtsc() - start;
        if (elapsed >= runCycles)
            break;
    }
    return Cycles::toSeconds(elapsed)/count;
}

/**
 * Fill a buffer with an ASCII value that can be checked later to ensure
 * that no data has been lost or corrupted.  A particular tableId, key and
 * keyLength are incorporated into the value (under the assumption that
 * the value will be stored in that object), so that values stored in
 * different objects will be detectably different.
 *
 * \param buffer
 *      Buffer to fill; any existing contents will be discarded.
 * \param size
 *      Number of bytes of data to place in the buffer.
 * \param tableId
 *      This table identifier will be reflected in the value placed in the
 *      buffer.
 * \param key
 *      This key will be reflected in the value placed in the buffer.
 * \param keyLength
 *      This key Length will be reflected in the value placed in the buffer.
 */
void
fillBuffer(Buffer& buffer, uint32_t size, uint64_t tableId,
           const void* key, uint16_t keyLength)
{
    char chunk[51];
    buffer.reset();
    uint32_t bytesLeft = size;
    int position = 0;
    while (bytesLeft > 0) {
        // Write enough data to completely fill the chunk buffer, then
        // ignore the terminating NULL character that snprintf puts at
        // the end.
        snprintf(chunk, sizeof(chunk),
            "| %d: tableId 0x%lx, key %.*s, keyLength 0x%x %s",
            position, tableId, keyLength, reinterpret_cast<const char*>(key),
            keyLength, "0123456789");
        uint32_t chunkLength = static_cast<uint32_t>(sizeof(chunk) - 1);
        if (chunkLength > bytesLeft) {
            chunkLength = bytesLeft;
        }
        memcpy(new(&buffer, APPEND) char[chunkLength], chunk, chunkLength);
        bytesLeft -= chunkLength;
        position += chunkLength;
    }
}

/**
 * Check the contents of a buffer to ensure that it contains the same data
 * generated previously by fillBuffer.  Generate a log message if a
 * problem is found.
 *
 * \param buffer
 *      Buffer whose contents are to be checked.
 * \param expectedLength
 *      The buffer should contain this many bytes.
 * \param tableId
 *      This table identifier should be reflected in the buffer's data.
 * \param key
 *      This key should be reflected in the buffer's data.
 * \param keyLength
 *      This key length should be reflected in the buffer's data.
 *
 * \return
 *      True means the buffer has the "expected" contents; false means
 *      there was an error.
 */
bool
checkBuffer(Buffer* buffer, uint32_t expectedLength, uint64_t tableId,
            const void* key, uint16_t keyLength)
{
    uint32_t length = buffer->getTotalLength();
    if (length != expectedLength) {
        RAMCLOUD_LOG(ERROR, "corrupted data: expected %u bytes, "
                "found %u bytes", expectedLength, length);
        return false;
    }
    Buffer comparison;
    fillBuffer(comparison, expectedLength, tableId, key, keyLength);
    for (uint32_t i = 0; i < expectedLength; i++) {
        char c1 = *buffer->getOffset<char>(i);
        char c2 = *comparison.getOffset<char>(i);
        if (c1 != c2) {
            int start = i - 10;
            const char* prefix = "...";
            const char* suffix = "...";
            if (start <= 0) {
                start = 0;
                prefix = "";
            }
            uint32_t length = 20;
            if (start+length >= expectedLength) {
                length = expectedLength - start;
                suffix = "";
            }
            RAMCLOUD_LOG(ERROR, "corrupted data: expected '%c', got '%c' "
                    "(\"%s%.*s%s\" vs \"%s%.*s%s\")", c2, c1, prefix, length,
                    static_cast<const char*>(comparison.getRange(start,
                    length)), suffix, prefix, length,
                    static_cast<const char*>(buffer->getRange(start,
                    length)), suffix);
            return false;
        }
    }
    return true;
}

/**
 * Compute the value to be used to construct a key for a particular
 * control value in a particular client.
 *
 * \param client
 *      Index of the desired client.
 * \param id
 *      Control word for the particular client.
 */
MakeKey
keyVal(int client, Id id)
{
    return MakeKey((client << 8) + id);
}

/**
 * Slaves invoke this function to indicate their current state.
 *
 * \param state
 *      A string identifying what the slave is doing now, such as "idle".
 */
void
setSlaveState(const char* state)
{
    MakeKey key(keyVal(clientIndex, STATE));
    cluster->write(controlTable, key.get(), key.length(), state);
}

/**
 * Read the value of an object and place it in a buffer as a null-terminated
 * string.
 *
 * \param tableId
 *      Identifier of the table containing the object.
 * \param key
 *      Variable length key that uniquely identifies the object within table.
 * \param keyLength
 *      Size in bytes of the key.
 * \param value
 *      Buffer in which to store the object's value.
 * \param size
 *      Size of buffer.
 *
 * \return
 *      The return value is a pointer to buffer, which contains the contents
 *      of the specified object, null-terminated and truncated if needed to
 *      make it fit in the buffer.
 */
char*
readObject(uint64_t tableId, const void* key, uint16_t keyLength,
           char* value, uint32_t size)
{
    Buffer buffer;
    cluster->read(tableId, key, keyLength, &buffer);
    uint32_t actual = buffer.getTotalLength();
    if (size <= actual) {
        actual = size - 1;
    }
    buffer.copy(0, size, value);
    value[actual] = 0;
    return value;
}

/**
 * A slave invokes this function to wait for the master to issue it a
 * command other than "idle"; the string value of the command is returned.
 *
 * \param buffer
 *      Buffer in which to store the state.
 * \param size
 *      Size of buffer.
 *
 * \return
 *      The return value is a pointer to a buffer, which now holds the
 *      command.
 */
const char*
getCommand(char* buffer, uint32_t size)
{
    while (true) {
        try {
            MakeKey key(keyVal(clientIndex, COMMAND));
            readObject(controlTable, key.get(), key.length(), buffer, size);
            if (strcmp(buffer, "idle") != 0) {
                // Delete the command value so we don't process the same
                // command twice.
                cluster->remove(controlTable, key.get(), key.length());
                return buffer;
            }
        }
        catch (TableDoesntExistException& e) {
        }
        catch (ObjectDoesntExistException& e) {
        }
        usleep(10000);
    }
}

/**
 * Wait for a particular object to come into existence and, optionally,
 * for it to take on a particular value.  Give up if the object doesn't
 * reach the desired state within a short time period.
 *
 * \param tableId
 *      Identifier of the table containing the object.
 * \param key
 *      Variable length key that uniquely identifies the object within table.
 * \param keyLength
 *      Size in bytes of the key.
 * \param desired
 *      If non-null, specifies a string value; this function won't
 *      return until the object's value matches the string.
 * \param value
 *      The actual value of the object is returned here.
 * \param timeout
 *      Seconds to wait before giving up and throwing an Exception.
 */
void
waitForObject(uint64_t tableId, const void* key, uint16_t keyLength,
              const char* desired, Buffer& value, double timeout = 1.0)
{
    uint64_t start = Cycles::rdtsc();
    size_t length = desired ? strlen(desired) : -1;
    while (true) {
        try {
            cluster->read(tableId, key, keyLength, &value);
            if (desired == NULL) {
                return;
            }
            const char *actual = value.getStart<char>();
            if ((length == value.getTotalLength()) &&
                    (memcmp(actual, desired, length) == 0)) {
                return;
            }
            double elapsed = Cycles::toSeconds(Cycles::rdtsc() - start);
            if (elapsed > timeout) {
                // Slave is taking too long; time out.
                throw Exception(HERE, format(
                        "Object <%lu, %.*s> didn't reach desired state '%s' "
                        "(actual: '%.*s')",
                        tableId, keyLength, reinterpret_cast<const char*>(key),
                        desired, downCast<int>(value.getTotalLength()),
                        actual));
                exit(1);
            }
        }
        catch (TableDoesntExistException& e) {
        }
        catch (ObjectDoesntExistException& e) {
        }
    }
}

/**
 * The master invokes this function to wait for a slave to respond
 * to a command and enter a particular state.  Give up if the slave
 * doesn't enter the desired state within a short time period.
 *
 * \param slave
 *      Index of the slave (1 corresponds to the first slave).
 * \param state
 *      A string identifying the desired state for the slave.
 * \param timeout
 *      Seconds to wait before giving up and throwing an Exception.
 */
void
waitSlave(int slave, const char* state, double timeout = 1.0)
{
    Buffer value;
    MakeKey key(keyVal(slave, STATE));
    waitForObject(controlTable, key.get(), key.length(), state, value, timeout);
}

/**
 * Issue a command to one or more slaves and wait for them to receive
 * the command.
 *
 * \param command
 *      A string identifying what the slave should do next.  If NULL
 *      then no command is sent; we just wait for the slaves to reach
 *      the given state.
 * \param state
 *      The state that each slave will enter once it has received the
 *      command.  NULL means don't wait for the slaves to receive the
 *      command.
 * \param firstSlave
 *      Index of the first slave to interact with.
 * \param numSlaves
 *      Total number of slaves to command.
 */
void
sendCommand(const char* command, const char* state, int firstSlave,
            int numSlaves = 1)
{
    if (command != NULL) {
        for (int i = 0; i < numSlaves; i++) {
            MakeKey key(keyVal(firstSlave+i, COMMAND));
            cluster->write(controlTable, key.get(), key.length(), command);
        }
    }
    if (state != NULL) {
        for (int i = 0; i < numSlaves; i++) {
            waitSlave(firstSlave+i, state);
        }
    }
}

/**
 * Create one or more tables, each on a different master, and create one
 * object in each table.
 *
 * \param numTables
 *      How many tables to create.
 * \param objectSize
 *      Number of bytes in the object to create each table.
 * \param key
 *      Key to use for the created object in each table.
 * \param keyLength
 *      Size in bytes of the key.
 *
 */
uint64_t*
createTables(int numTables, int objectSize, const void* key, uint16_t keyLength)
{
    uint64_t* tableIds = new uint64_t[numTables];

    // Create the tables in backwards order to reduce possible correlations
    // between clients, tables, and servers (if we have 60 clients and 60
    // servers, with clients and servers colocated and client i accessing
    // table i, we wouldn't want each client reading a table from the
    // server on the same machine).
    for (int i = numTables-1; i >= 0;  i--) {
        char tableName[20];
        snprintf(tableName, sizeof(tableName), "table%d", i);
        cluster->createTable(tableName);
        tableIds[i] = cluster->getTableId(tableName);
        Buffer data;
        fillBuffer(data, objectSize, tableIds[i], key, keyLength);
        cluster->write(tableIds[i], key, keyLength,
                data.getRange(0, objectSize), objectSize);
    }
    return tableIds;
}

/**
 * Slaves invoke this method to return one or more performance measurements
 * back to the master.
 *
 * \param m0
 *      A performance measurement such as latency or bandwidth.  The precise
 *      meaning is defined by each individual test, and most tests only use
 *      a subset of the possible metrics.
 * \param m1
 *      Another performance measurement.
 * \param m2
 *      Another performance measurement.
 * \param m3
 *      Another performance measurement.
 * \param m4
 *      Another performance measurement.
 * \param m5
 *      Another performance measurement.
 * \param m6
 *      Another performance measurement.
 * \param m7
 *      Another performance measurement.
 */
void
sendMetrics(double m0, double m1 = 0.0, double m2 = 0.0, double m3 = 0.0,
        double m4 = 0.0, double m5 = 0.0, double m6 = 0.0, double m7 = 0.0)
{
    double metrics[MAX_METRICS];
    metrics[0] = m0;
    metrics[1] = m1;
    metrics[2] = m2;
    metrics[3] = m3;
    metrics[4] = m4;
    metrics[5] = m5;
    metrics[6] = m6;
    metrics[7] = m7;
    MakeKey key(keyVal(clientIndex, METRICS));
    cluster->write(controlTable, key.get(), key.length(),
            metrics, sizeof(metrics));
}

/**
 * Masters invoke this method to retrieved performance measurements from
 * slaves.  This method waits for slaves to fill in their metrics, if they
 * haven't already.
 *
 * \param metrics
 *      This vector of vectors is cleared and then filled with the slaves'
 *      performance data.  Each inner vector corresponds to one metric
 *      and contains a value from each of the slaves.
 * \param clientCount
 *      Metrics will be read from this many clients, starting at 0.
 */
void
getMetrics(ClientMetrics& metrics, int clientCount)
{
    // First, reset the result.
    metrics.clear();
    metrics.resize(MAX_METRICS);
    for (int i = 0; i < MAX_METRICS; i++) {
        metrics[i].resize(clientCount);
        for (int j = 0; j < clientCount; j++) {
            metrics[i][j] = 0.0;
        }
    }

    // Iterate over all the slaves to fetch metrics from each.
    for (int client = 0; client < clientCount; client++) {
        Buffer metricsBuffer;
        MakeKey key(keyVal(client, METRICS));
        waitForObject(controlTable, key.get(), key.length(),
                NULL, metricsBuffer);
        const double* clientMetrics = static_cast<const double*>(
                metricsBuffer.getRange(0,
                MAX_METRICS*sizeof32(double)));  // NOLINT
        for (int i = 0; i < MAX_METRICS; i++) {
            metrics[i][client] = clientMetrics[i];
        }
    }
}

/**
 * Return the largest element in a vector.
 *
 * \param data
 *      Input values.
 */
double
max(std::vector<double>& data)
{
    double result = data[0];
    for (int i = downCast<int>(data.size())-1; i > 0; i--) {
        if (data[i] > result)
            result = data[i];
    }
    return result;
}

/**
 * Return the smallest element in a vector.
 *
 * \param data
 *      Input values.
 */
double
min(std::vector<double>& data)
{
    double result = data[0];
    for (int i = downCast<int>(data.size())-1; i > 0; i--) {
        if (data[i] < result)
            result = data[i];
    }
    return result;
}

/**
 * Return the sum of the elements in a vector.
 *
 * \param data
 *      Input values.
 */
double
sum(std::vector<double>& data)
{
    double result = 0.0;
    for (int i = downCast<int>(data.size())-1; i >= 0; i--) {
        result += data[i];
    }
    return result;
}

/**
 * Return the average of the elements in a vector.
 *
 * \param data
 *      Input values.
 */
double
average(std::vector<double>& data)
{
    double result = 0.0;
    int length = downCast<int>(data.size());
    for (int i = length-1; i >= 0; i--) {
        result += data[i];
    }
return result / length;
}

/**
 * Print the elements of a vector
 *
 * \param data
 *      Vector whose elements need to be printed
 */
void
printVector(std::vector<double>& data)
{
    for (std::vector<double>::iterator it = data.begin();
                                    it != data.end(); ++it)
        printf("%lf\n", 1e06*(*it));
}

//----------------------------------------------------------------------
// Test functions start here
//----------------------------------------------------------------------

/**
 * Time how long it takes to do an indexed write/overwrite.
 *
 * \param tableId
 *      Table containing the object.
 * \param numKeys
 *      Number of keys in the object
 * \param keyList
 *      Information about all the keys in the object
 * \param buf
 *      Pointer to the object's value
 * \param length
 *      Size in bytes of the object's value.
 * \param [out] writeTimes
 *      Records individual experiment indexed write times
 * \param [out] overWriteTimes
 *      Records individual experiment indexed overwrite times
 */
void
timeIndexWrite(uint64_t tableId, uint8_t numKeys, KeyInfo *keyList,
               const void* buf, uint32_t length,
               std::vector<double>& writeTimes,
               std::vector<double>& overWriteTimes)
{
    //warming up
    cluster->write(tableId, numKeys, keyList, buf, length);
    cluster->remove(tableId, keyList[0].key, keyList[0].keyLength);
    Cycles::sleep(100);

    uint64_t timeWrite = 0;
    uint64_t timeOverwrite = 0;
    uint64_t timeTaken = 0;
    // record many measurements for each point and then take
    // relevant statistics
    int count = 1000;

    // record the individual times as well
    writeTimes.resize(count);
    overWriteTimes.resize(count);

    uint64_t start;
    for (int i = 0; i < count; i++) {
        start = Cycles::rdtsc();
        cluster->write(tableId, numKeys, keyList, buf, length);
        timeTaken = Cycles::rdtsc() - start;
        timeWrite += timeTaken;

        writeTimes[i] = Cycles::toSeconds(timeTaken);

        Cycles::sleep(100);

        start = Cycles::rdtsc();
        cluster->write(tableId, numKeys, keyList, buf, length);
        timeTaken = Cycles::rdtsc() - start;
        timeOverwrite += timeTaken;

        overWriteTimes[i] = Cycles::toSeconds(timeTaken);

        Cycles::sleep(100);

        cluster->remove(tableId, keyList[0].key, keyList[0].keyLength);
        Cycles::sleep(100);
    }

    //final write to facilitate lookup afterwords
    cluster->write(tableId, numKeys, keyList, buf, length);
}

/**
 * Measure lookup and lookup+indexedRead times
 *
 * \param tableId
 *      Id of the table in which lookup is to be done.
 * \param indexId
 *      Id of the index for which keys have to be compared.
 * \param pk
 *      Primary key of the object that will be returned by
 *      the indexedRead operation. This is just used for sanity
 *      checking
 * \param firstKey
 *      Starting key for the key range in which keys are to be matched.
 *      The key range includes the firstKey.
 *      It does not necessarily have to be null terminated.  The caller must
 *      ensure that the storage for this key is unchanged through the life of
 *      the RPC.
 * \param firstKeyLength
 *      Length in bytes of the firstKey.
 * \param firstAllowedKeyHash
 *      Smallest primary key hash value allowed for firstKey.
 * \param lastKey
 *      Ending key for the key range in which keys are to be matched.
 *      The key range includes the lastKey.
 *      It does not necessarily have to be null terminated.  The caller must
 *      ensure that the storage for this key is unchanged through the life of
 *      the RPC.
 * \param lastKeyLength
 *      Length in byes of the lastKey.
 * \param [out] lookupTimes
 *      Records individual experiment lookup timess
 * \param [out] lookupReadTimes
 *      Records individual experiment lookup+indexedRead times
 */
void
timeLookupAndIndexedRead(uint64_t tableId, uint8_t indexId, Key& pk,
                         const void* firstKey, uint16_t firstKeyLength,
                         uint64_t firstAllowedKeyHash,
                         const void* lastKey, uint16_t lastKeyLength,
                         std::vector<double>& lookupTimes,
                         std::vector<double>& lookupReadTimes)
{
    Buffer responseBufferWarmup;
    uint32_t numHashesWarmup;
    uint16_t nextKeyLengthWarmup;
    uint64_t nextKeyHashWarmup;
    //warming up
    cluster->lookupIndexKeys(tableId, indexId, firstKey, firstKeyLength,
                        firstAllowedKeyHash, lastKey, lastKeyLength,
                        &responseBufferWarmup, &numHashesWarmup,
                        &nextKeyLengthWarmup, &nextKeyHashWarmup);
    // record many measurements for each point and then take
    // relevant statistics
    int count = 1000;
    uint64_t timeTaken = 0;
    lookupTimes.resize(count);
    lookupReadTimes.resize(count);

    uint64_t start;
    for (int i = 0; i < count; i++) {

        Buffer responseBuffer;
        uint32_t numHashes;
        uint16_t nextKeyLength;
        uint64_t nextKeyHash;

        start = Cycles::rdtsc();
        cluster->lookupIndexKeys(tableId, indexId, firstKey, firstKeyLength,
                    firstAllowedKeyHash, lastKey, lastKeyLength,
                    &responseBuffer, &numHashes, &nextKeyLength, &nextKeyHash);

        timeTaken = Cycles::rdtsc() - start;

        lookupTimes[i] = Cycles::toSeconds(timeTaken);

        // verify
        uint32_t lookupOffset;
        if (numHashes != 1)
            printf("failed object, secKey:%s numHashes:%d\n",
                   static_cast<const char *>(lastKey), numHashes);
        assert(numHashes > 0);
        lookupOffset = sizeof32(WireFormat::LookupIndexKeys::Response);
        assert(pk.getHash() ==
                        *responseBuffer.getOffset<uint64_t>(lookupOffset));

        Buffer pKHashes;
        new(&pKHashes, APPEND) uint64_t(pk.getHash());
        Buffer readResp;
        uint32_t numObjects;

        start = Cycles::rdtsc();

        cluster->indexedRead(tableId, numHashes, &pKHashes, indexId,
                    firstKey, firstKeyLength, lastKey, lastKeyLength,
                    &readResp, &numObjects);

        timeTaken += Cycles::rdtsc() - start;

        lookupReadTimes[i] = Cycles::toSeconds(timeTaken);
    }
}

// Basic index write/overwrite, lookups and indexedRead operation times
void
indexBasic()
{
    if (clientIndex != 0)
        return;

    // all keys (including primary key) will be 30 bytes long
    const uint32_t keyLength = 30;
    uint8_t indexId = 1;
    uint8_t numIndexlets = 1;
    cluster->createIndex(dataTable, indexId, 0, numIndexlets);

    // the maximum number of objects in the table/index
    int maxNumObjects = 100000;

    // each object has only 1 secondary key because we are only measuring basic
    // indexing performance.
    uint8_t numKeys = 2;
    int size = 100;
    uint64_t firstAllowedKeyHash = 0;

    // to get x-points as a logscale
    int powerOfTen = 1;
    int iterCount = 0;

    for (int i = 0; i < maxNumObjects; i++){

        char primaryKey[keyLength];
        snprintf(primaryKey, sizeof(primaryKey), "%dp%0*d", i, keyLength, 0);

        char secondaryKey[keyLength];
        snprintf(secondaryKey, sizeof(secondaryKey), "b%ds%0*d", i,
                 keyLength, 0);

        KeyInfo keyList[2];
        keyList[0].keyLength = keyLength;
        keyList[0].key = primaryKey;
        keyList[1].keyLength = keyLength;
        keyList[1].key = secondaryKey;

        Buffer input;
        fillBuffer(input, size, dataTable,
                   keyList[0].key, keyList[0].keyLength);

        std::vector<double> timeWrites, timeOverWrites, timeLookups,
                            timeLookupIndexedReads;
        bool measureFlag = false;

        // record/measure only points that are on the log-scale
        // E.g, for numObjects = 1,2...10,20...100,200...1000....
        if ((i + 1) % powerOfTen == 0) {
            timeIndexWrite(dataTable, numKeys, keyList, input.getRange(0, size),
                           size, timeWrites, timeOverWrites);
            measureFlag = true;
            iterCount++;
            if (iterCount == 9) {
                iterCount = 0;
                powerOfTen= 10*powerOfTen;
            }
        } else {
            cluster->write(dataTable, numKeys, keyList,
                           input.getRange(0, size), size);
        }

        if (measureFlag) {
            // measuere both lookup and lookup+indexedRead operations
            Key pk(dataTable, keyList[0].key, keyList[0].keyLength);
            timeLookupAndIndexedRead(dataTable, indexId, pk, keyList[1].key,
                keyList[1].keyLength, firstAllowedKeyHash, keyList[1].key,
                keyList[1].keyLength, timeLookups, timeLookupIndexedReads);

            // measurements for 'i+1'th object (current size of table/index = i)
            printf("%d) ", i+1);
            printTime("write (min)", min(timeWrites), "");
            printTime("overwrite (min)", min(timeOverWrites), "");
            printTime("lookup (min)", min(timeLookups), "");
            printTime("lookup+read (min)", min(timeLookupIndexedReads), "");
            printf("\n");

            printf("%d) ", i+1);
            printTime("write (avg)", average(timeWrites), "");
            printTime("overwrite (avg)", average(timeOverWrites), "");
            printTime("lookup (avg)", average(timeLookups), "");
            printTime("lookup+read (avg)", average(timeLookupIndexedReads), "");
            printf("\n");

            printf("%d) ", i+1);
            printTime("write (max)", max(timeWrites), "");
            printTime("overwrite (max)", max(timeOverWrites), "");
            printTime("lookup (max)", max(timeLookups), "");
            printTime("lookup+read (max)", max(timeLookupIndexedReads), "");
            printf("\n");

            // note that this modifies the underlying vector.
            std::nth_element(timeWrites.begin(),
                             timeWrites.begin() + timeWrites.size()/2,
                             timeWrites.end());
            std::nth_element(timeOverWrites.begin(),
                             timeOverWrites.begin() + timeOverWrites.size()/2,
                             timeOverWrites.end());
            std::nth_element(timeLookups.begin(),
                             timeLookups.begin() + timeLookups.size()/2,
                             timeLookups.end());
            std::nth_element(timeLookupIndexedReads.begin(),
                             timeLookupIndexedReads.begin() +
                                timeLookupIndexedReads.size()/2,
                             timeLookupIndexedReads.end());
            printf("%d) ", i+1);
            printTime("write (median)", timeWrites[timeWrites.size()/2], "");
            printTime("overwrite (median)",
                      timeOverWrites[timeOverWrites.size()/2], "");
            printTime("lookup (median)", timeLookups[timeLookups.size()/2], "");
            printTime("lookup+read (median)",
                      timeLookupIndexedReads[timeLookupIndexedReads.size()/2],
                      "");
            printf("\n");

            // This code will print out individual experiment values for
            // lookup, reads, writes and overwrites
#if 0
            printf("\n");
            printf("Individual iteration write times\n");
            printf("\n");

            printVector(timeWrites);

            printf("\n");
            printf("Individual iteration overwrite times\n");
            printf("\n");

            printVector(timeOverWrites);

            printf("\n");
            printf("Individual iteration lookup times\n");
            printf("\n");

            printVector(timeLookups);

            printf("\n");
            printf("Individual iteration lookup+read times\n");
            printf("\n");

            printVector(timeLookupIndexedReads);
#endif
            printf("\n");
            printf("######################################################\n");
            printf("\n");
        }
    }
    cluster->dropIndex(dataTable, indexId);
}

// Write and overwrite times for varying number of indexes/object
void
indexMultiple()
{
    if (clientIndex != 0)
        return;

    const uint32_t keyLength = 30;
    int numObjects = 1000;
    uint8_t maxNumKeys = 11; // includes the primary key

    for (uint8_t numKeys = 0; numKeys < maxNumKeys; numKeys++) {

        // numKeys refers to the number of secondary keys
        char tableName[20];
        snprintf(tableName, sizeof(tableName), "table%d", numKeys);
        uint64_t indexTable = cluster->createTable(tableName);

        for (uint8_t z = 1; z <= numKeys; z++)
            cluster->createIndex(indexTable, z, 0);

        // records measurements from one iteration
        std::vector<double> timeWrites, timeOverWrites;

        for (int i = 0; i < numObjects; i++) {

            KeyInfo keyList[numKeys+1];
            char key[numKeys+1][keyLength];

            // primary key
            snprintf(key[0], sizeof(key[0]), "%dp%d%0*d",
                     numKeys, i, keyLength, 0);
            keyList[0].keyLength = keyLength;
            keyList[0].key = key[0];
            for (int j = 1; j < numKeys + 1; j++) {
                snprintf(key[j], sizeof(key[j]), "b%ds%d%d%0*d",
                         numKeys, i, j, keyLength, 0);
                keyList[j].keyLength = keyLength;
                keyList[j].key = key[j];
            }

            // Keeping value constant = 100 bytes
            uint32_t size = 100;
            char value[size];
            snprintf(value, sizeof(value), "Value %0*d", size, 0);

            // do the measurement only for the last object insertion
            if (i == numObjects - 1)
                timeIndexWrite(indexTable, (uint8_t)(numKeys+1), keyList,
                               value, sizeof32(value), timeWrites,
                               timeOverWrites);
            else
                cluster->write(indexTable, (uint8_t)(numKeys+1), keyList,
                               value, sizeof32(value));

            // verify
            Key pkey(indexTable, keyList[0].key, keyList[0].keyLength);
            for (uint8_t z = 1; z <= numKeys; z++) {
                Buffer lookupResp;
                uint32_t numHashes;
                uint16_t nextKeyLength;
                uint64_t nextKeyHash;
                uint32_t lookupOffset;
                cluster->lookupIndexKeys(indexTable, z, keyList[z].key,
                    keyList[z].keyLength, 0, keyList[z].key,
                    keyList[z].keyLength, &lookupResp, &numHashes,
                    &nextKeyLength, &nextKeyHash);

                assert(1 == numHashes);
                lookupOffset = sizeof32(
                                    WireFormat::LookupIndexKeys::Response);
                assert(pkey.getHash()==
                            *lookupResp.getOffset<uint64_t>(lookupOffset));
            }
        }

        for (uint8_t z = 1; z <= numKeys; z++)
            cluster->dropIndex(indexTable, z);
        cluster->dropTable(tableName);

        printf("%d) ", numKeys);
        printTime("write (min)", min(timeWrites), "");
        printTime("overwrite (min)", min(timeOverWrites), "");
        printf("\n");

        printf("%d) ", numKeys);
        printTime("write (avg)", average(timeWrites), "");
        printTime("overwrite (avg)", average(timeOverWrites), "");
        printf("\n");

        printf("%d) ", numKeys);
        printTime("write (max)", max(timeWrites), "");
        printTime("overwrite (max)", max(timeOverWrites), "");
        printf("\n");

        // note that this modifies the underlying vector.
        std::nth_element(timeWrites.begin(),
                         timeWrites.begin() + timeWrites.size()/2,
                         timeWrites.end());
        std::nth_element(timeOverWrites.begin(),
                         timeOverWrites.begin() + timeOverWrites.size()/2,
                         timeOverWrites.end());
        printf("%d) ", numKeys);
        printTime("write (median)", timeWrites[timeWrites.size()/2], "");
        printTime("overwrite (median)",
                  timeOverWrites[timeOverWrites.size()/2], "");
        printf("\n");

        // This code will print out individual experiment values for
        // lookup, reads, writes and overwrites. All these values correspond
        // to a given x-point
#if 0
        printf("\n");
        printf("Individual iteration write times\n");
        printf("\n");

        printVector(timeWrites);
        printf("\n");
        printf("Individual iteration overwrite times\n");
        printf("\n");

        printVector(timeOverWrites);
#endif
        printf("\n");
        printf("###########################################################\n");
        printf("\n");
    }
}

// Basic read and write times for objects of different sizesvoid
void
basic()
{
    if (clientIndex != 0)
        return;
    Buffer input, output;
    int sizes[] = {100, 1000, 10000, 100000, 1000000};
    const char* ids[] = {"100", "1K", "10K", "100K", "1M"};
    const char* key = "123456789012345678901234567890";
    uint16_t keyLength = downCast<uint16_t>(strlen(key));
    char name[50], description[50];

    for (int i = 0; i < 5; i++) {
        int size = sizes[i];
        fillBuffer(input, size, dataTable, key, keyLength);
        cluster->write(dataTable, key, keyLength,
                input.getRange(0, size), size);
        Buffer output;
        double t = timeRead(dataTable, key, keyLength, 100, output);
        checkBuffer(&output, size, dataTable, key, keyLength);

        snprintf(name, sizeof(name), "basic.read%s", ids[i]);
        snprintf(description, sizeof(description),
                "read single %sB object with %uB key", ids[i], keyLength);
        printTime(name, t, description);
        snprintf(name, sizeof(name), "basic.readBw%s", ids[i]);
        snprintf(description, sizeof(description),
                "bandwidth reading %sB object with %uB key", ids[i], keyLength);
        printBandwidth(name, size/t, description);
    }

    for (int i = 0; i < 5; i++) {
        int size = sizes[i];
        fillBuffer(input, size, dataTable, key, keyLength);
        cluster->write(dataTable, key, keyLength,
                input.getRange(0, size), size);
        Buffer output;
        double t = timeWrite(dataTable, key, keyLength,
                input.getRange(0, size), size, 100);
        // Make sure the object was properly written.
        cluster->read(dataTable, key, keyLength, &output);
        checkBuffer(&output, size, dataTable, key, keyLength);

        snprintf(name, sizeof(name), "basic.write%s", ids[i]);
        snprintf(description, sizeof(description),
                "write single %sB object with %uB key", ids[i], keyLength);
        printTime(name, t, description);
        snprintf(name, sizeof(name), "basic.writeBw%s", ids[i]);
        snprintf(description, sizeof(description),
                "bandwidth writing %sB object with %uB key", ids[i], keyLength);
        printBandwidth(name, size/t, description);
    }
}

// Measure the time to broadcast a short value from a master to multiple slaves
// using RAMCloud objects.  This benchmark is also useful as a mechanism for
// exercising the master-slave communication mechanisms.
void
broadcast()
{
    if (clientIndex > 0) {
        while (true) {
            char command[20];
            char message[200];
            getCommand(command, sizeof(command));
            if (strcmp(command, "read") == 0) {
                setSlaveState("waiting");
                // Wait for a non-empty DOC string to appear.
                while (true) {
                    MakeKey key(keyVal(0, DOC));
                    readObject(controlTable, key.get(), key.length(),
                            message, sizeof(message));
                    if (message[0] != 0) {
                        break;
                    }
                }
                setSlaveState(message);
            } else if (strcmp(command, "done") == 0) {
                setSlaveState("done");
                RAMCLOUD_LOG(NOTICE, "finished with %s", message);
                return;
            } else {
                RAMCLOUD_LOG(ERROR, "unknown command %s", command);
                return;
            }
        }
    }

    // RAMCLOUD_LOG(NOTICE, "master starting");
    uint64_t totalTime = 0;
    int count = 100;
    for (int i = 0; i < count; i++) {
        char message[30];
        snprintf(message, sizeof(message), "message %d", i);
        MakeKey key(keyVal(clientIndex, DOC));
        cluster->write(controlTable, key.get(), key.length(), "");
        sendCommand("read", "waiting", 1, numClients-1);
        uint64_t start = Cycles::rdtsc();
        cluster->write(controlTable, key.get(), key.length(), message);
        for (int slave = 1; slave < numClients; slave++) {
            waitSlave(slave, message);
        }
        uint64_t thisRun = Cycles::rdtsc() - start;
        totalTime += thisRun;
    }
    sendCommand("done", "done", 1, numClients-1);
    char description[50];
    snprintf(description, sizeof(description),
            "broadcast message to %d slaves", numClients-1);
    printTime("broadcast", Cycles::toSeconds(totalTime)/count, description);
}

/**
 * This method contains the core of all the "multiRead" tests.
 * It writes objsPerMaster objects on numMasters servers
 * and reads them back in one multiRead operation.
 *
 * \param dataLength
 *      Length of data for each object to be written.
 * \param keyLength
 *      Length of key for each object to be written.
 * \param numMasters
 *      The number of master servers across which the objects written
 *      should be distributed.
 * \param objsPerMaster
 *      The number of objects to be written to each master server.
 * \param randomize
 *      Randomize the order of requests sent from the client.
 *      Note: Randomization can cause bad cache effects on the client
 *      and cause slower than normal operation.
 *
 * \return
 *      The average time, in seconds, to read all the objects in a single
 *      multiRead operation.
 */
double
doMultiRead(int dataLength, uint16_t keyLength,
            int numMasters, int objsPerMaster,
            bool randomize = false)
{
    if (clientIndex != 0)
        return 0;
    Buffer input;

    MultiReadObject requestObjects[numMasters][objsPerMaster];
    MultiReadObject* requests[numMasters][objsPerMaster];
    Tub<ObjectBuffer> values[numMasters][objsPerMaster];
    char keys[numMasters][objsPerMaster][keyLength];

    uint64_t* tableIds = createTables(numMasters, dataLength, "0", 1);

    for (int tableNum = 0; tableNum < numMasters; tableNum++) {
        for (int i = 0; i < objsPerMaster; i++) {
            genRandomString(keys[tableNum][i], keyLength);
            fillBuffer(input, dataLength, tableIds[tableNum],
                    keys[tableNum][i], keyLength);

            // Write each object to the cluster
            cluster->write(tableIds[tableNum], keys[tableNum][i], keyLength,
                    input.getRange(0, dataLength), dataLength);

            // Create read object corresponding to each object to be
            // used in the multiread request later.
            requestObjects[tableNum][i] =
                    MultiReadObject(tableIds[tableNum],
                    keys[tableNum][i], keyLength, &values[tableNum][i]);
            requests[tableNum][i] = &requestObjects[tableNum][i];
        }
    }

    // Scramble the requests. Checking code below it stays valid
    // since the value buffer is a pointer to a Buffer in the request.
    if (randomize) {
        uint64_t numRequests = numMasters*objsPerMaster;
        MultiReadObject** reqs = *requests;

        for (uint64_t i = 0; i < numRequests; i++) {
            uint64_t rand = generateRandom() % numRequests;

            MultiReadObject* tmp = reqs[i];
            reqs[i] = reqs[rand];
            reqs[rand] = tmp;
        }
    }

    double latency = timeMultiRead(*requests, numMasters*objsPerMaster);

    // Check that the values read were the same as the values written.
    for (int tableNum = 0; tableNum < numMasters; ++tableNum) {
        for (int i = 0; i < objsPerMaster; i++) {
            Buffer* output = values[tableNum][i].get();
            checkBuffer(output, dataLength, tableIds[tableNum],
                    keys[tableNum][i], keyLength);
        }
    }

    return latency;
}

/**
 * This method contains the core of all the "multiWrite" tests.
 * It writes objsPerMaster objects on numMasters servers.
 *
 * \param dataLength
 *      Length of data for each object to be written.
 * \param keyLength
 *      Length of key for each object to be written.
 * \param numMasters
 *      The number of master servers across which the objects written
 *      should be distributed.
 * \param objsPerMaster
 *      The number of objects to be written to each master server.
 * \param randomize
 *      Randomize the order of requests sent from the client.
 *      Note: Randomization can cause bad cache effects on the client
 *      and cause slower than normal operation.
 *
 * \return
 *      The average time, in seconds, to read all the objects in a single
 *      multiRead operation.
 */
double
doMultiWrite(int dataLength, uint16_t keyLength,
            int numMasters, int objsPerMaster,
            bool randomize = false)
{
    if (clientIndex != 0)
        return 0;

    // MultiWrite Objects
    MultiWriteObject writeRequestObjects[numMasters][objsPerMaster];
    MultiWriteObject* writeRequests[numMasters][objsPerMaster];
    Buffer values[numMasters][objsPerMaster];
    char keys[numMasters][objsPerMaster][keyLength];

    uint64_t* tableIds = createTables(numMasters, dataLength, "0", 1);

    for (int tableNum = 0; tableNum < numMasters; tableNum++) {
        for (int i = 0; i < objsPerMaster; i++) {
            genRandomString(keys[tableNum][i], keyLength);
            fillBuffer(values[tableNum][i], dataLength,
                    tableIds[tableNum], keys[tableNum][i], keyLength);

            // Create write object corresponding to each object to be
            // used in the multiWrite request later.
            writeRequestObjects[tableNum][i] =
                MultiWriteObject(tableIds[tableNum],
                        keys[tableNum][i], keyLength,
                        values[tableNum][i].getRange(0, dataLength),
                        dataLength);
            writeRequests[tableNum][i] = &writeRequestObjects[tableNum][i];
        }
    }

    // Scramble the requests. Checking code below it stays valid
    // since the value buffer is a pointer to a Buffer in the request.
    if (randomize) {
        uint64_t numRequests = numMasters*objsPerMaster;
        MultiWriteObject ** wreqs = *writeRequests;

        for (uint64_t i = 0; i < numRequests; i++) {
            uint64_t rand = generateRandom() % numRequests;

            MultiWriteObject* wtmp = wreqs[i];
            wreqs[i] = wreqs[rand];
            wreqs[rand] = wtmp;
        }
    }

    double latency = timeMultiWrite(*writeRequests, numMasters*objsPerMaster);

    // TODO(syang0) currently values written are unchecked, someone should do
    // this with a multiread.

    return latency;
}

// This benchmark measures the multiread times for 100B objects with 30B keys
// distributed across multiple master servers such that there is one
// object located on each master server.
void
multiRead_oneObjectPerMaster()
{
    int dataLength = 100;
    uint16_t keyLength = 30;

    printf("# RAMCloud multiRead performance for %u B objects"
           " with %u byte keys\n", dataLength, keyLength);
    printf("# with one object located on each master.\n");
    printf("# Generated by 'clusterperf.py multiRead_oneObjectPerMaster'\n#\n");
    printf("# Num Objs    Num Masters    Objs/Master    "
           "Latency (us)    Latency/Obj (us)\n");
    printf("#--------------------------------------------------------"
            "--------------------\n");

    int objsPerMaster = 1;
    int maxNumMasters = numTables;

    for (int numMasters = 1; numMasters <= maxNumMasters; numMasters++) {
        double latency =
            doMultiRead(dataLength, keyLength, numMasters, objsPerMaster);
        printf("%10d %14d %14d %14.1f %18.1f\n",
            numMasters*objsPerMaster, numMasters, objsPerMaster,
            1e06*latency, 1e06*latency/numMasters/objsPerMaster);
    }
}

// This benchmark measures the multiread times for multiple
// 100B objects with 30B keys on a single master server.
void
multiRead_oneMaster()
{
    int dataLength = 100;
    uint16_t keyLength = 30;

    printf("# RAMCloud multiRead performance for %u B objects"
           " with %u byte keys\n", dataLength, keyLength);
    printf("# located on a single master.\n");
    printf("# Generated by 'clusterperf.py multiRead_oneMaster'\n#\n");
    printf("# Num Objs    Num Masters    Objs/Master    "
           "Latency (us)    Latency/Obj (us)\n");
    printf("#--------------------------------------------------------"
            "--------------------\n");

    int numMasters = 1;
    int maxObjsPerMaster = 5000;

    for (int objsPerMaster = 1; objsPerMaster <= maxObjsPerMaster;
         objsPerMaster = (objsPerMaster < 10) ?
            objsPerMaster + 1 : (objsPerMaster < 100) ?
            objsPerMaster + 10 : (objsPerMaster < 1000) ?
                objsPerMaster + 100 : objsPerMaster + 1000) {

        double latency =
            doMultiRead(dataLength, keyLength, numMasters, objsPerMaster);
        printf("%10d %14d %14d %14.1f %18.1f\n",
            numMasters*objsPerMaster, numMasters, objsPerMaster,
            1e06*latency, 1e06*latency/numMasters/objsPerMaster);
    }
}

// This benchmark measures the multiread times for an approximately
// fixed number of 100B objects with 30B keys distributed evenly
// across varying number of master servers.
void
multiRead_general()
{
    int dataLength = 100;
    uint16_t keyLength = 30;

    printf("# RAMCloud multiRead performance for "
           "an approximately fixed number\n");
    printf("# of %u B objects with %u byte keys\n", dataLength, keyLength);
    printf("# distributed evenly across varying number of masters.\n");
    printf("# Generated by 'clusterperf.py multiRead_general'\n#\n");
    printf("# Num Objs    Num Masters    Objs/Master    "
           "Latency (us)    Latency/Obj (us)\n");
    printf("#--------------------------------------------------------"
            "--------------------\n");

    int totalObjs = 5000;
    int maxNumMasters = numTables;

    for (int numMasters = 1; numMasters <= maxNumMasters; numMasters++) {
        int objsPerMaster = totalObjs / numMasters;
        double latency =
            doMultiRead(dataLength, keyLength, numMasters, objsPerMaster);
        printf("%10d %14d %14d %14.1f %18.1f\n",
            numMasters*objsPerMaster, numMasters, objsPerMaster,
            1e06*latency, 1e06*latency/numMasters/objsPerMaster);
    }
}

// This benchmark measures the multiread times for an approximately
// fixed number of 100B objects with 30B keys distributed evenly
// across varying number of master servers. Requests are issued
// in a random order.
void
multiRead_generalRandom()
{
    int dataLength = 100;
    uint16_t keyLength = 30;

    printf("# RAMCloud multiRead performance for "
           "an approximately fixed number\n");
    printf("# of %u B objects with %u byte keys\n", dataLength, keyLength);
    printf("# distributed evenly across varying number of masters.\n");
    printf("# Requests are issued in a random order.\n");
    printf("# Generated by 'clusterperf.py multiRead_generalRandom'\n#\n");
    printf("# Num Objs    Num Masters    Objs/Master    "
           "Latency (us)    Latency/Obj (us)\n");
    printf("#--------------------------------------------------------"
            "--------------------\n");

    int totalObjs = 5000;
    int maxNumMasters = numTables;

    for (int numMasters = 1; numMasters <= maxNumMasters; numMasters++) {
        int objsPerMaster = totalObjs / numMasters;
        double latency =
            doMultiRead(dataLength, keyLength, numMasters, objsPerMaster, true);
        printf("%10d %14d %14d %14.1f %18.1f\n",
            numMasters*objsPerMaster, numMasters, objsPerMaster,
            1e06*latency, 1e06*latency/numMasters/objsPerMaster);
    }
}

// This benchmark measures the multiwrite times for multiple
// 100B objects with 30B keys on a single master server.
void
multiWrite_oneMaster()
{
    int numMasters = 1;
    int dataLength = 100;
    uint16_t keyLength = 30;
    int maxObjsPerMaster = 5000;

    printf("# RAMCloud multiWrite performance for %u B objects"
           " with %u byte keys\n", dataLength, keyLength);
    printf("# located on a single master.\n");
    printf("# Generated by 'clusterperf.py multiWrite_oneMaster'\n#\n");
    printf("# Num Objs    Num Masters    Objs/Master    "
           "Latency (us)    Latency/Obj (us)\n");
    printf("#--------------------------------------------------------"
            "--------------------\n");

    for (int objsPerMaster = 1; objsPerMaster <= maxObjsPerMaster;
         objsPerMaster = (objsPerMaster < 10) ?
            objsPerMaster + 1 : (objsPerMaster < 100) ?
            objsPerMaster + 10 : (objsPerMaster < 1000) ?
                objsPerMaster + 100 : objsPerMaster + 1000) {

        double latency =
            doMultiWrite(dataLength, keyLength, numMasters, objsPerMaster);
        printf("%10d %14d %14d %14.1f %18.1f\n",
            numMasters*objsPerMaster, numMasters, objsPerMaster,
            1e06*latency, 1e06*latency/numMasters/objsPerMaster);
    }

}

// This benchmark measures overall network bandwidth using many clients, each
// reading repeatedly a single large object on a different server.  The goal
// is to stress the internal network switching fabric without overloading any
// particular client or server.
void
netBandwidth()
{
    const char* key = "123456789012345678901234567890";
    uint16_t keyLength = downCast<uint16_t>(strlen(key));

    // Duration of the test, in ms.
    int ms = 100;

    if (clientIndex > 0) {
        // Slaves execute the following code.  First, wait for the master
        // to set everything up, then open the table we will use.
        char command[20];
        getCommand(command, sizeof(command));
        char tableName[20];
        snprintf(tableName, sizeof(tableName), "table%d", clientIndex);
        uint64_t tableId = cluster->getTableId(tableName);
        RAMCLOUD_LOG(NOTICE, "Client %d reading from table %lu", clientIndex,
                tableId);
        setSlaveState("running");

        // Read a value from the table repeatedly, and compute bandwidth.
        Buffer value;
        double latency = timeRead(tableId, key, keyLength, ms, value);
        double bandwidth = value.getTotalLength()/latency;
        sendMetrics(bandwidth);
        setSlaveState("done");
        RAMCLOUD_LOG(NOTICE,
                "Bandwidth (%u-byte object with %u-byte key): %.1f MB/sec",
                value.getTotalLength(), keyLength, bandwidth/(1024*1024));
        return;
    }

    // The master executes the code below.  First, create a table for each
    // slave, with a single object.

    int size = objectSize;
    if (size < 0)
        size = 1024*1024;
    uint64_t* tableIds = createTables(numClients, objectSize, key, keyLength);

    // Start all the slaves running, and read our own local object.
    sendCommand("run", "running", 1, numClients-1);
    RAMCLOUD_LOG(DEBUG, "Master reading from table %lu", tableIds[0]);
    Buffer value;
    double latency = timeRead(tableIds[0], key, keyLength, 100, value);
    double bandwidth = value.getTotalLength()/latency;
    sendMetrics(bandwidth);

    // Collect statistics.
    ClientMetrics metrics;
    getMetrics(metrics, numClients);
    RAMCLOUD_LOG(DEBUG,
            "Bandwidth (%u-byte object with %u-byte key): %.1f MB/sec",
            value.getTotalLength(), keyLength, bandwidth/(1024*1024));

    printBandwidth("netBandwidth", sum(metrics[0]),
            "many clients reading from different servers");
    printBandwidth("netBandwidth.max", max(metrics[0]),
            "fastest client");
    printBandwidth("netBandwidth.min", min(metrics[0]),
            "slowest client");
}

// Each client reads a single object from each master.  Good for
// testing that each host in the cluster can send/receive RPCs
// from every other host.
void
readAllToAll()
{
    const char* key = "123456789012345678901234567890";
    uint16_t keyLength = downCast<uint16_t>(strlen(key));

    if (clientIndex > 0) {
        char command[20];
        do {
            getCommand(command, sizeof(command));
            usleep(10 * 1000);
        } while (strcmp(command, "run") != 0);
        setSlaveState("running");

        for (int tableNum = 0; tableNum < numTables; ++tableNum) {
            string tableName = format("table%d", tableNum);
            try {
                uint64_t tableId = cluster->getTableId(tableName.c_str());

                Buffer result;
                uint64_t startCycles = Cycles::rdtsc();
                ReadRpc read(cluster, tableId, key, keyLength, &result);
                while (!read.isReady()) {
                    context.dispatch->poll();
                    double secsWaiting =
                        Cycles::toSeconds(Cycles::rdtsc() - startCycles);
                    if (secsWaiting > 1.0) {
                        RAMCLOUD_LOG(ERROR,
                                    "Client %d couldn't read from table %s",
                                    clientIndex, tableName.c_str());
                        read.cancel();
                        continue;
                    }
                }
                read.wait();
            } catch (ClientException& e) {
                RAMCLOUD_LOG(ERROR,
                    "Client %d got exception reading from table %s: %s",
                    clientIndex, tableName.c_str(), e.what());
            } catch (...) {
                RAMCLOUD_LOG(ERROR,
                    "Client %d got unknown exception reading from table %s",
                    clientIndex, tableName.c_str());
            }
        }
        setSlaveState("done");
        return;
    }

    int size = objectSize;
    if (size < 0)
        size = 100;
    uint64_t* tableIds = createTables(numTables, size, key, keyLength);

    for (int i = 0; i < numTables; ++i) {
        uint64_t tableId = tableIds[i];
        Buffer result;
        uint64_t startCycles = Cycles::rdtsc();
        ReadRpc read(cluster, tableId, key, keyLength, &result);
        while (!read.isReady()) {
            context.dispatch->poll();
            if (Cycles::toSeconds(Cycles::rdtsc() - startCycles) > 1.0) {
                RAMCLOUD_LOG(ERROR,
                            "Master client %d couldn't read from tableId %lu",
                            clientIndex, tableId);
                return;
            }
        }
        read.wait();
    }

    for (int slaveIndex = 1; slaveIndex < numClients; ++slaveIndex) {
        sendCommand("run", "running", slaveIndex);
        // Give extra time if clients have to contact a lot of masters.
        waitSlave(slaveIndex, "done", 1.0 + 0.1 * numTables);
    }

    delete[] tableIds;
}
// Read a single object many times, and compute a cumulative distribution
// of read times.
void
readDist()
{
    if (clientIndex != 0)
        return;

    // Create an object to read, and verify its contents (this also
    // loads all caches along the way).
    const char* key = "123456789012345678901234567890";
    uint16_t keyLength = downCast<uint16_t>(strlen(key));
    Buffer input, value;
    fillBuffer(input, objectSize, dataTable, key, keyLength);
    cluster->write(dataTable, key, keyLength,
                input.getRange(0, objectSize), objectSize);
    cluster->read(dataTable, key, keyLength, &value);
    checkBuffer(&value, objectSize, dataTable, key, keyLength);

    // Warmup, if desired
    for (int i = 0; i < warmupCount; i++) {
        cluster->read(dataTable, key, keyLength, &value);
    }

    // Issue the reads as quickly as possible, and save the times.
    std::vector<uint64_t> ticks;
    ticks.resize(count);
    uint64_t start = Cycles::rdtsc();
    for (int i = 0; i < count; i++) {
        cluster->read(dataTable, key, keyLength, &value);
        ticks[i] = Cycles::rdtsc();
    }

    // Output the times (several comma-separated values on each line).
    int valuesInLine = 0;
    for (int i = 0; i < count; i++) {
        if (valuesInLine >= 10) {
            valuesInLine = 0;
            printf("\n");
        }
        if (valuesInLine != 0) {
            printf(",");
        }
        double micros = Cycles::toSeconds(ticks[i] - start)*1.0e06;
        printf("%.2f", micros);
        valuesInLine++;
        start = ticks[i];
    }
    printf("\n");
}

// This benchmark measures the latency and server throughput for reads
// when several clients are simultaneously reading the same object.
void
readLoaded()
{
    const char* key = "123456789012345678901234567890";
    uint16_t keyLength = downCast<uint16_t>(strlen(key));

    if (clientIndex > 0) {
        // Slaves execute the following code, which creates load by
        // repeatedly reading a particular object.
        while (true) {
            char command[20];
            char doc[200];
            getCommand(command, sizeof(command));
            if (strcmp(command, "run") == 0) {
                MakeKey controlKey(keyVal(0, DOC));
                readObject(controlTable, controlKey.get(), controlKey.length(),
                        doc, sizeof(doc));
                setSlaveState("running");

                // Although the main purpose here is to generate load, we
                // also measure performance, which can be checked to ensure
                // that all clients are seeing roughly the same performance.
                // Only measure performance when the size of the object is
                // nonzero (this indicates that all clients are active)
                uint64_t start = 0;
                Buffer buffer;
                int count = 0;
                int size = 0;
                while (true) {
                    cluster->read(dataTable, key, keyLength, &buffer);
                    int currentSize = buffer.getTotalLength();
                    if (currentSize != 0) {
                        if (start == 0) {
                            start = Cycles::rdtsc();
                            size = currentSize;
                        }
                        count++;
                    } else {
                        if (start != 0)
                            break;
                    }
                }
                RAMCLOUD_LOG(NOTICE, "Average latency (object size %d, "
                        "key size %u): %.1fus (%s)", size, keyLength,
                        Cycles::toSeconds(Cycles::rdtsc() - start)*1e06/count,
                        doc);
                setSlaveState("idle");
            } else if (strcmp(command, "done") == 0) {
                setSlaveState("done");
                return;
            } else {
                RAMCLOUD_LOG(ERROR, "unknown command %s", command);
                return;
            }
        }
    }

    // The master executes the following code, which starts up zero or more
    // slaves to generate load, then times the performance of reading.
    int size = objectSize;
    if (size < 0)
        size = 100;
    printf("# RAMCloud read performance as a function of load (1 or more\n");
    printf("# clients all reading a single %d-byte object with %d-byte key\n"
           "# repeatedly).\n", size, keyLength);
    printf("# Generated by 'clusterperf.py readLoaded'\n");
    printf("#\n");
    printf("# numClients  readLatency(us)  throughput(total kreads/sec)\n");
    printf("#----------------------------------------------------------\n");
    for (int numSlaves = 0; numSlaves < numClients; numSlaves++) {
        char message[100];
        Buffer input, output;
        snprintf(message, sizeof(message), "%d active clients", numSlaves+1);
        MakeKey controlKey(keyVal(0, DOC));
        cluster->write(controlTable, controlKey.get(), controlKey.length(),
                message);
        cluster->write(dataTable, key, keyLength, "");
        sendCommand("run", "running", 1, numSlaves);
        fillBuffer(input, size, dataTable, key, keyLength);
        cluster->write(dataTable, key, keyLength,
                input.getRange(0, size), size);
        double t = timeRead(dataTable, key, keyLength, 100, output);
        cluster->write(dataTable, key, keyLength, "");
        checkBuffer(&output, size, dataTable, key, keyLength);
        printf("%5d     %10.1f          %8.0f\n", numSlaves+1, t*1e06,
                (numSlaves+1)/(1e03*t));
        sendCommand(NULL, "idle", 1, numSlaves);
    }
    sendCommand("done", "done", 1, numClients-1);
}

// Read an object that doesn't exist. This excercises some exception paths that
// are supposed to be fast. This comes up, for example, in workloads in which a
// RAMCloud is used as a cache with frequent cache misses.
void
readNotFound()
{
    if (clientIndex != 0)
        return;

    uint64_t runCycles = Cycles::fromSeconds(.1);

    // Similar to timeRead but catches the exception
    uint64_t start = Cycles::rdtsc();
    uint64_t elapsed;
    int count = 0;
    while (true) {
        for (int i = 0; i < 10; i++) {
            Buffer output;
            try {
                cluster->read(dataTable, "55", 2, &output);
            } catch (const ObjectDoesntExistException& e) {
                continue;
            }
            throw Exception(HERE, "Object exists?");
        }
        count += 10;
        elapsed = Cycles::rdtsc() - start;
        if (elapsed >= runCycles)
            break;
    }
    double t = Cycles::toSeconds(elapsed)/count;

    printTime("readNotFound", t, "read object that doesn't exist");
}

/**
 * This method contains the core of the "readRandom" test; it is
 * shared by the master and slaves.
 *
 * \param tableIds
 *      Array of numTables identifiers for the tables available for
 *      the test.
 * \param docString
 *      Information provided by the master about this run; used
 *      in log messages.
 */
void readRandomCommon(uint64_t *tableIds, char *docString)
{
    // Duration of test.
    double ms = 100;
    uint64_t startTime = Cycles::rdtsc();
    uint64_t endTime = startTime + Cycles::fromSeconds(ms/1e03);
    uint64_t slowTicks = Cycles::fromSeconds(10e-06);
    uint64_t readStart, readEnd;
    uint64_t maxLatency = 0;
    int count = 0;
    int slowReads = 0;

    const char* key = "123456789012345678901234567890";
    uint16_t keyLength = downCast<uint16_t>(strlen(key));

    // Each iteration through this loop issues one read operation to a
    // randomly-selected table.
    while (true) {
        uint64_t tableId = tableIds[generateRandom() % numTables];
        readStart = Cycles::rdtsc();
        Buffer value;
        cluster->read(tableId, key, keyLength, &value);
        readEnd = Cycles::rdtsc();
        count++;
        uint64_t latency = readEnd - readStart;

        // When computing the slowest read, skip the first reads so that
        // everything has a chance to get fully warmed up.
        if ((latency > maxLatency) && (count > 100))
            maxLatency = latency;
        if (latency > slowTicks)
            slowReads++;
        if (readEnd > endTime)
            break;
    }
    double thruput = count/Cycles::toSeconds(readEnd - startTime);
    double slowPercent = 100.0 * slowReads / count;
    sendMetrics(thruput, Cycles::toSeconds(maxLatency), slowPercent);
    if (clientIndex != 0) {
        RAMCLOUD_LOG(NOTICE,
                "%s: throughput: %.1f reads/sec., max latency: %.1fus, "
                "reads > 20us: %.1f%%", docString,
                thruput, Cycles::toSeconds(maxLatency)*1e06, slowPercent);
    }
}

// In this test all of the clients repeatedly read objects from a collection
// of tables on different servers.  For each read a client chooses a table
// at random.
void
readRandom()
{
    uint64_t *tableIds = NULL;

    if (clientIndex > 0) {
        // This is a slave: execute commands coming from the master.
        while (true) {
            char command[20];
            char doc[200];
            getCommand(command, sizeof(command));
            if (strcmp(command, "run") == 0) {
                if (tableIds == NULL) {
                    // Open all the tables.
                    tableIds = new uint64_t[numTables];
                    for (int i = 0; i < numTables; i++) {
                        char tableName[20];
                        snprintf(tableName, sizeof(tableName), "table%d", i);
                        tableIds[i] = cluster->getTableId(tableName);
                    }
                }
                MakeKey controlKey(keyVal(0, DOC));
                readObject(controlTable, controlKey.get(), controlKey.length(),
                        doc, sizeof(doc));
                setSlaveState("running");
                readRandomCommon(tableIds, doc);
                setSlaveState("idle");
            } else if (strcmp(command, "done") == 0) {
                setSlaveState("done");
                return;
            } else {
                RAMCLOUD_LOG(ERROR, "unknown command %s", command);
                return;
            }
        }
    }

    // This is the master: first, create the tables.
    int size = objectSize;
    if (size < 0)
        size = 100;
    const char* key = "123456789012345678901234567890";
    uint16_t keyLength = downCast<uint16_t>(strlen(key));
    tableIds = createTables(numTables, size, key, keyLength);

    // Vary the number of clients and repeat the test for each number.
    printf("# RAMCloud read performance when 1 or more clients read\n");
    printf("# %d-byte objects with %u-byte keys chosen at random from\n"
           "# %d servers.\n", size, keyLength, numTables);
    printf("# Generated by 'clusterperf.py readRandom'\n");
    printf("#\n");
    printf("# numClients  throughput(total kreads/sec)  slowest(ms)  "
                "reads > 10us\n");
    printf("#--------------------------------------------------------"
                "------------\n");
    fflush(stdout);
    for (int numActive = 1; numActive <= numClients; numActive++) {
        char doc[100];
        snprintf(doc, sizeof(doc), "%d active clients", numActive);
        MakeKey key(keyVal(0, DOC));
        cluster->write(controlTable, key.get(), key.length(), doc);
        sendCommand("run", "running", 1, numActive-1);
        readRandomCommon(tableIds, doc);
        sendCommand(NULL, "idle", 1, numActive-1);
        ClientMetrics metrics;
        getMetrics(metrics, numActive);
        printf("%3d               %6.0f                    %6.2f"
                "          %.1f%%\n",
                numActive, sum(metrics[0])/1e03, max(metrics[1])*1e03,
                sum(metrics[2])/numActive);
        fflush(stdout);
    }
    sendCommand("done", "done", 1, numClients-1);
}

// Read times for 100B objects with string keys of different lengths.
void
readVaryingKeyLength()
{
    if (clientIndex != 0)
        return;
    Buffer input, output;
    uint16_t keyLengths[] = {
         1, 5, 10, 15, 20, 25, 30, 35, 40, 45, 50,
         55, 60, 65, 70, 75, 80, 85, 90, 95, 100,
         200, 300, 400, 500, 600, 700, 800, 900, 1000,
         2000, 3000, 4000, 5000, 6000, 7000, 8000, 9000, 10000,
         20000, 30000, 40000, 50000, 60000
    };
    int dataLength = 100;

    printf("# RAMCloud read performance for %u B objects\n", dataLength);
    printf("# with keys of various lengths.\n");
    printf("# Generated by 'clusterperf.py readVaryingKeyLength'\n#\n");
    printf("# Key Length      Latency (us)     Bandwidth (MB/s)\n");
    printf("#--------------------------------------------------------"
            "--------------------\n");

    foreach (uint16_t keyLength, keyLengths) {
        char key[keyLength];
        genRandomString(key, keyLength);

        fillBuffer(input, dataLength, dataTable, key, keyLength);
        cluster->write(dataTable, key, keyLength,
                input.getRange(0, dataLength), dataLength);
        double t = timeRead(dataTable, key, keyLength, 100, output);
        checkBuffer(&output, dataLength, dataTable, key, keyLength);

        printf("%12u %16.1f %19.1f\n", keyLength, 1e06*t,
               (keyLength / t)/(1024.0*1024.0));
    }
}

// Write times for 100B objects with string keys of different lengths.
void
writeVaryingKeyLength()
{
    if (clientIndex != 0)
        return;
    Buffer input, output;
    uint16_t keyLengths[] = {
         1, 5, 10, 15, 20, 25, 30, 35, 40, 45, 50,
         55, 60, 65, 70, 75, 80, 85, 90, 95, 100,
         200, 300, 400, 500, 600, 700, 800, 900, 1000,
         2000, 3000, 4000, 5000, 6000, 7000, 8000, 9000, 10000,
         20000, 30000, 40000, 50000, 60000
    };
    int dataLength = 100;

    printf("# RAMCloud write performance for %u B objects\n", dataLength);
    printf("# with keys of various lengths.\n");
    printf("# Generated by 'clusterperf.py writeVaryingKeyLength'\n#\n");
    printf("# Key Length      Latency (us)     Bandwidth (MB/s)\n");
    printf("#--------------------------------------------------------"
            "--------------------\n");

    foreach (uint16_t keyLength, keyLengths) {
        char key[keyLength];
        genRandomString(key, keyLength);

        fillBuffer(input, dataLength, dataTable, key, keyLength);
        cluster->write(dataTable, key, keyLength,
                input.getRange(0, dataLength), dataLength);
        double t = timeWrite(dataTable, key, keyLength,
                input.getRange(0, dataLength), dataLength, 100);
        Buffer output;
        cluster->read(dataTable, key, keyLength, &output);
        checkBuffer(&output, dataLength, dataTable, key, keyLength);

        printf("%12u %16.1f %19.1f\n", keyLength, 1e06*t,
               (keyLength / t)/(1024.0*1024.0));
    }
}

// This benchmark measures the latency and server throughput for write
// when some data is written asynchronously and then some smaller value
// is written synchronously.
void
writeAsyncSync()
{
    if (clientIndex > 0)
        return;

    const uint32_t count = 100;
    const uint32_t syncObjectSize = 100;
    const uint32_t asyncObjectSizes[] = { 100, 1000, 10000, 100000, 1000000 };
    const uint32_t arrayElts = static_cast<uint32_t>
                               (sizeof32(asyncObjectSizes) /
                               sizeof32(asyncObjectSizes[0]));

    uint32_t maxSize = syncObjectSize;
    for (uint32_t j = 0; j < arrayElts; ++j)
        maxSize = std::max(maxSize, asyncObjectSizes[j]);

    char* garbage = new char[maxSize];

    const char* key = "123456789012345678901234567890";
    uint16_t keyLength = downCast<uint16_t>(strlen(key));

    // prime
    cluster->write(dataTable, key, keyLength, &garbage[0], syncObjectSize);
    cluster->write(dataTable, key, keyLength, &garbage[0], syncObjectSize);

    printf("# Gauges impact of asynchronous writes on synchronous writes.\n"
           "# Write two values. The size of the first varies over trials\n"
           "# (its size is given as 'firstObjectSize'). The first write is\n"
           "# either synchronous (if firstWriteIsSync is 1) or asynchronous\n"
           "# (if firstWriteIsSync is 0). The response time of the first\n"
           "# write is given by 'firstWriteLatency'. The second write is\n"
           "# a %u B object which is always written synchronously (its \n"
           "# response time is given by 'syncWriteLatency'\n"
           "# Both writes use a %u B key.\n"
           "# Generated by 'clusterperf.py writeAsyncSync'\n#\n"
           "# firstWriteIsSync firstObjectSize firstWriteLatency(us) "
               "syncWriteLatency(us)\n"
           "#--------------------------------------------------------"
               "--------------------\n",
           syncObjectSize, keyLength);
    for (int sync = 0; sync < 2; ++sync) {
        for (uint32_t j = 0; j < arrayElts; ++j) {
            const uint32_t asyncObjectSize = asyncObjectSizes[j];
            uint64_t asyncTicks = 0;
            uint64_t syncTicks = 0;
            for (uint32_t i = 0; i < count; ++i) {
                {
                    CycleCounter<> _(&asyncTicks);
                    cluster->write(dataTable, key, keyLength, &garbage[0],
                                   asyncObjectSize, NULL, NULL, !sync);
                }
                {
                    CycleCounter<> _(&syncTicks);
                    cluster->write(dataTable, key, keyLength, &garbage[0],
                                   syncObjectSize);
                }
            }
            printf("%18d %15u %21.1f %20.1f\n", sync, asyncObjectSize,
                   Cycles::toSeconds(asyncTicks) * 1e6 / count,
                   Cycles::toSeconds(syncTicks) * 1e6 / count);
        }
    }

    delete garbage;
}

/**
 * This method contains the core of the "indexScalability" test; it is
 * shared by the master and slaves and measure lookup index operations
 * throughput. Please make sure that the dataTable is also split into multiple
 * tablets to ensure read don't bottleneck.
 *
 * \param range
 *      Range of identifiers [1, range] for the indexlets available for
 *      the test.
 * \param numObjects
 *      Total number of objects present in each indexlet.
 * \param docString
 *      Information provided by the master about this run; used
 *      in log messages.
 */
void
indexScalabilityCommonLookup(uint8_t range, int numObjects, char *docString)
{
    double ms = 1000;
    uint64_t runCycles = Cycles::fromSeconds(ms/1e03);
    uint64_t lookupStart, lookupEnd;
    uint64_t elapsed = 0;
    int count = 0;

    while (true) {

        int numRequests = range;
        Buffer lookupResp[numRequests];
        uint32_t numHashes[numRequests];
        uint16_t nextKeyLength[numRequests];
        uint64_t nextKeyHash[numRequests];
        char primaryKey[numRequests][30];
        char secondaryKey[numRequests][30];

        Tub<LookupIndexKeysRpc> rpcs[numRequests];

        for (int i =0; i < numRequests; i++){
            char firstKey = static_cast<char>(('a') +
                                    static_cast<int>(generateRandom() % range));
            int randObj = static_cast<int>(generateRandom() % numObjects);

            snprintf(primaryKey[i], sizeof(primaryKey[i]), "%c:%dp%0*d",
                                                firstKey, randObj, 30, 0);

            snprintf(secondaryKey[i], sizeof(secondaryKey[i]), "%c:%ds%0*d",
                        firstKey, randObj, 30, 0);
        }

        lookupStart = Cycles::rdtsc();
        for (int i =0; i < numRequests; i++){
            rpcs[i].construct(cluster, dataTable, (uint8_t)1, secondaryKey[i],
                    (uint16_t)30, (uint16_t)0,
                    secondaryKey[i], (uint16_t)30, &lookupResp[i]);
        }

        for (int i = 0; i < numRequests; i++){
            if (rpcs[i])
              rpcs[i]->wait(&numHashes[i], &nextKeyLength[i], &nextKeyHash[i]);
        }
        lookupEnd = Cycles::rdtsc();

        for (int i =0; i < numRequests; i++){
            Key pk(dataTable, primaryKey[i], 30);
            uint32_t lookupOffset;
            lookupOffset = sizeof32(WireFormat::LookupIndexKeys::Response);
            assert(numHashes[i] == 1);
            assert(pk.getHash()==
                            *lookupResp[i].getOffset<uint64_t>(lookupOffset));
        }

        uint64_t latency = lookupEnd - lookupStart;
        count = count + numRequests;
        elapsed += latency;
        if (elapsed >= runCycles)
            break;
    }

    double thruput = count/Cycles::toSeconds(elapsed);
    sendMetrics(thruput);
    if (clientIndex != 0) {
        RAMCLOUD_LOG(NOTICE,
        "Client:%d %s: throughput: %.1f lookups/sec",
        clientIndex, docString, thruput);
    }
}

/**
 * This method contains the core of the "indexScalability" test; it is
 * shared by the master and slaves and measure lookup and read index operations
 * throughput. Please make sure that the dataTable is also split into multiple
 * tablets to ensure read don't bottleneck.
 *
 * \param range
 *      Range of identifiers [1, range] for the indexlets available for
 *      the test.
 * \param numObjects
 *      Total number of objects present in each indexlet.
 * \param docString
 *      Information provided by the master about this run; used
 *      in log messages.
 */
void
indexScalabilityCommonLookupRead(uint8_t range, int numObjects, char *docString)
{
    double ms = 1000;
    uint64_t runCycles = Cycles::fromSeconds(ms/1e03);
    uint64_t lookupStart;
    uint64_t readEnd;
    uint64_t elapsed = 0;
    int count = 0;

    while (true) {

        int numRequests = range;
        Buffer lookupResp[numRequests];
        uint32_t numHashes[numRequests];
        uint16_t nextKeyLength[numRequests];
        uint64_t nextKeyHash[numRequests];
        char primaryKey[numRequests][30];
        char secondaryKey[numRequests][30];

        Tub<IndexedReadRpc> readRpcs[numRequests];
        Tub<LookupIndexKeysRpc> rpcs[numRequests];

        uint32_t readNumObjects[numRequests];
        Buffer pKHashes[numRequests];
        Buffer readResp[numRequests];

        for (int i = 0; i < numRequests; i++) {
            char firstKey = static_cast<char>(('a') +
                                    static_cast<int>(generateRandom() % range));
            int randObj = static_cast<int>(generateRandom() % numObjects);

            snprintf(primaryKey[i], sizeof(primaryKey[i]), "%c:%dp%0*d",
                                                firstKey, randObj, 30, 0);

            snprintf(secondaryKey[i], sizeof(secondaryKey[i]), "%c:%ds%0*d",
                        firstKey, randObj, 30, 0);
            Key pk(dataTable, primaryKey[i], 30);
            new(&pKHashes[i], APPEND) uint64_t(pk.getHash());
        }

        lookupStart = Cycles::rdtsc();
        for (int i =0; i < numRequests; i++){
            rpcs[i].construct(cluster, dataTable, (uint8_t)1, secondaryKey[i],
                    (uint16_t)30, (uint16_t)0,
                    secondaryKey[i], (uint16_t)30, &lookupResp[i]);
        }

        for (int i = 0; i < numRequests; i++){
            if (rpcs[i]) {
              rpcs[i]->wait(&numHashes[i], &nextKeyLength[i], &nextKeyHash[i]);
              readRpcs[i].construct(cluster, dataTable, numHashes[i],
                  &pKHashes[i], (uint8_t)1, secondaryKey[i], (uint16_t)30,
                  secondaryKey[i], (uint16_t)30, &readResp[i]);
            }
        }

        for (int i = 0; i < numRequests; i++){
            if (readRpcs[i])
                readRpcs[i]->wait(&readNumObjects[i]);
        }
        readEnd = Cycles::rdtsc();

        //verify
        for (int i = 0; i < numRequests; i++) {
            Key pk(dataTable, primaryKey[i], 30);
            uint32_t lookupOffset;
            lookupOffset = sizeof32(WireFormat::LookupIndexKeys::Response);
            assert(numHashes[i] == 1);
            assert(readNumObjects[i] == 1);
            assert(pk.getHash() ==
                            *lookupResp[i].getOffset<uint64_t>(lookupOffset));
        }

        uint64_t latency = readEnd - lookupStart;
        count = count + numRequests;
        elapsed += latency;
        if (elapsed >= runCycles)
            break;
    }

    double thruput = count/Cycles::toSeconds(elapsed);
    sendMetrics(thruput);
    if (clientIndex != 0) {
        RAMCLOUD_LOG(NOTICE,
        "Client:%d %s: throughput: %.1f lookups/sec",
                                clientIndex, docString, thruput);
    }
}

// In this test all of the clients repeatedly lookup and/or read objects
// from a collection of indexlets on a single table.  For each lookup/read a
// client chooses an indexlet at random.
void
indexScalability()
{
    uint8_t numIndexlets = (uint8_t)numIndexlet;
    int numObjectsPerIndexlet = 1000;

    if (clientIndex > 0) {
        while (true) {
            char command[20];
            char doc[200];
            getCommand(command, sizeof(command));
            if (strcmp(command, "run") == 0) {
                MakeKey controlKey(keyVal(0, DOC));
                readObject(controlTable, controlKey.get(), controlKey.length(),
                        doc, sizeof(doc));
                setSlaveState("running");
                indexScalabilityCommonLookup(numIndexlets,
                                            numObjectsPerIndexlet, doc);
                setSlaveState("idle");
            } else if (strcmp(command, "done") == 0) {
                setSlaveState("done");
                return;
            } else {
                RAMCLOUD_LOG(ERROR, "unknown command %s", command);
                return;
            }
        }
    }

    //dataset parameters
    uint8_t indexId = 1;
    uint8_t numKeys = 2;
    uint64_t firstAllowedKeyHash = 0;
    int size = 100;

    //insert objects in dataset
    cluster->createIndex(dataTable, indexId, 0, numIndexlets);
    for (int j = 0; j < numIndexlets; j++) {

        char firstKey = static_cast<char>('a'+j);
        for (int i = 0; i < numObjectsPerIndexlet; i++) {
            char primaryKey[30];
            snprintf(primaryKey, sizeof(primaryKey), "%c:%dp%0*d",
                                                firstKey, i, 30, 0);

            char secondaryKey[30];
            snprintf(secondaryKey, sizeof(secondaryKey), "%c:%ds%0*d",
                                                    firstKey, i, 30, 0);

            KeyInfo keyList[2];
            keyList[0].keyLength = 30;
            keyList[0].key = primaryKey;
            keyList[1].keyLength = 30;
            keyList[1].key = secondaryKey;

            Buffer input;
            fillBuffer(input, size, dataTable,
                       keyList[0].key, keyList[0].keyLength);

            cluster->write(dataTable, numKeys, keyList,
                                            input.getRange(0, size), size);

            Key pk(dataTable, keyList[0].key, keyList[0].keyLength);
            Buffer lookupResp;
            uint32_t numHashes;
            uint16_t nextKeyLength;
            uint64_t nextKeyHash;
            cluster->lookupIndexKeys(dataTable, indexId, keyList[1].key,
                keyList[1].keyLength, firstAllowedKeyHash, keyList[1].key,
                keyList[1].keyLength, &lookupResp, &numHashes, &nextKeyLength,
                &nextKeyHash);

            //verify
            uint32_t lookupOffset;
            assert(numHashes == 1);
            lookupOffset = sizeof32(WireFormat::LookupIndexKeys::Response);
            assert(pk.getHash() ==
                            *lookupResp.getOffset<uint64_t>(lookupOffset));
        }
    }

    // Vary the number of clients and repeat the test for each number.
    printf("# Generated by 'clusterperf.py indexScalability numIndexlets: "
                                                    "%d'\n#\n", numIndexlets);
    printf("# numClients  throughput(klookups/sec)\n");
    printf("#-------------------------------------\n");
    fflush(stdout);
    double maximum = 0.0;
    for (int numActive = 1; numActive <= numClients; numActive++) {
        char doc[100];
        snprintf(doc, sizeof(doc), "%d active clients", numActive);
        MakeKey key(keyVal(0, DOC));
        cluster->write(controlTable, key.get(), key.length(), doc);
        sendCommand("run", "running", 1, numActive-1);
        indexScalabilityCommonLookup(numIndexlets, numObjectsPerIndexlet, doc);
        sendCommand(NULL, "idle", 1, numActive-1);
        ClientMetrics metrics;
        getMetrics(metrics, numActive);
        double thruput = sum(metrics[0])/1e03;
        if (thruput > maximum)
            maximum = thruput;
        printf("%3d               %6.0f\n", numActive, thruput);
        fflush(stdout);
    }
    sendCommand("done", "done", 1, numClients-1);
}

// The following struct and table define each performance test in terms of
// a string name and a function that implements the test.
struct TestInfo {
    const char* name;             // Name of the performance test; this is
                                  // what gets typed on the command line to
                                  // run the test.
    void (*func)();               // Function that implements the test.
};
TestInfo tests[] = {
    {"basic", basic},
    {"broadcast", broadcast},
    {"multiWrite_oneMaster", multiWrite_oneMaster},
    {"multiRead_oneMaster", multiRead_oneMaster},
    {"multiRead_oneObjectPerMaster", multiRead_oneObjectPerMaster},
    {"multiRead_general", multiRead_general},
    {"multiRead_generalRandom", multiRead_generalRandom},
    {"netBandwidth", netBandwidth},
    {"readAllToAll", readAllToAll},
    {"readDist", readDist},
    {"readLoaded", readLoaded},
    {"readNotFound", readNotFound},
    {"readRandom", readRandom},
    {"readVaryingKeyLength", readVaryingKeyLength},
    {"writeVaryingKeyLength", writeVaryingKeyLength},
    {"writeAsyncSync", writeAsyncSync},
<<<<<<< HEAD
    {"indexBasic", indexBasic},
    {"indexMultiple", indexMultiple},
=======
    {"indexScalability", indexScalability},
>>>>>>> a14fe8eb
};

int
main(int argc, char *argv[])
try
{
    // Parse command-line options.
    vector<string> testNames;
    string coordinatorLocator, logFile;
    string logLevel("NOTICE");
    po::options_description desc(
            "Usage: ClusterPerf [options] testName testName ...\n\n"
            "Runs one or more benchmarks on a RAMCloud cluster and outputs\n"
            "performance information.  This program is not normally invoked\n"
            "directly; it is invoked by the clusterperf script.\n\n"
            "Allowed options:");
    desc.add_options()
        ("clientIndex", po::value<int>(&clientIndex)->default_value(0),
                "Index of this client (first client is 0)")
        ("coordinator,C", po::value<string>(&coordinatorLocator),
                "Service locator for the cluster coordinator (required)")
        ("count,c", po::value<int>(&count)->default_value(100000),
                "Number of times to invoke operation for test")
        ("logFile", po::value<string>(&logFile),
                "Redirect all output to this file")
        ("logLevel,l", po::value<string>(&logLevel)->default_value("NOTICE"),
                "Print log messages only at this severity level or higher "
                "(ERROR, WARNING, NOTICE, DEBUG)")
        ("help,h", "Print this help message")
        ("numClients", po::value<int>(&numClients)->default_value(1),
                "Total number of clients running")
        ("size,s", po::value<int>(&objectSize)->default_value(100),
                "Size of objects (in bytes) to use for test")
        ("numTables", po::value<int>(&numTables)->default_value(10),
                "Number of tables to use for test")
        ("testName", po::value<vector<string>>(&testNames),
                "Name(s) of test(s) to run")
        ("warmup", po::value<int>(&warmupCount)->default_value(100),
                "Number of times to invoke operation before beginning "
                "measurements")
        ("numIndexlet", po::value<int>(&numIndexlet)->default_value(1),
                "number of Indexlets");
    po::positional_options_description desc2;
    desc2.add("testName", -1);
    po::variables_map vm;
    po::store(po::command_line_parser(argc, argv).
            options(desc).positional(desc2).run(), vm);
    po::notify(vm);
    if (logFile.size() != 0) {
        // Redirect both stdout and stderr to the log file.  Don't
        // call logger.setLogFile, since that will not affect printf
        // calls.
        FILE* f = fopen(logFile.c_str(), "w");
        if (f == NULL) {
            RAMCLOUD_LOG(ERROR, "couldn't open log file '%s': %s",
                    logFile.c_str(), strerror(errno));
            exit(1);
        }
        stdout = stderr = f;
    }
    Logger::get().setLogLevels(logLevel);
    if (vm.count("help")) {
        std::cout << desc << '\n';
        exit(0);
    }
    if (coordinatorLocator.empty()) {
        RAMCLOUD_LOG(ERROR, "missing required option --coordinator");
        exit(1);
    }

    RamCloud r(&context, coordinatorLocator.c_str());
    cluster = &r;
    cluster->createTable("data");
    dataTable = cluster->getTableId("data");
    cluster->createTable("control");
    controlTable = cluster->getTableId("control");

    if (testNames.size() == 0) {
        // No test names specified; run all tests.
        foreach (TestInfo& info, tests) {
            info.func();
        }
    } else {
        // Run only the tests that were specified on the command line.
        foreach (string& name, testNames) {
            bool foundTest = false;
            foreach (TestInfo& info, tests) {
                if (name.compare(info.name) == 0) {
                    foundTest = true;
                    info.func();
                    break;
                }
            }
            if (!foundTest) {
                printf("No test named '%s'\n", name.c_str());
            }
        }
    }
}
catch (std::exception& e) {
    RAMCLOUD_LOG(ERROR, "%s", e.what());
    exit(1);
}<|MERGE_RESOLUTION|>--- conflicted
+++ resolved
@@ -50,7 +50,6 @@
 #include "Cycles.h"
 #include "KeyUtil.h"
 #include "PerfCounter.h"
-#include "TimeTrace.h"
 
 using namespace RAMCloud;
 
@@ -82,14 +81,14 @@
 // to specify the number of tables to create.
 static int numTables;
 
+// Value of the "--numIndexlet" command-line option: used by some tests
+// to specify the number of indexlets to create.
 static int numIndexlet;
 
 // Value of the "--warmup" command-line option: in some tests this
 // determines how many times to invoke the operation before starting
 // measurements (e.g. to make sure that caches are loaded).
 static int warmupCount;
-
-static int numIndexlet;
 
 // Identifier for table that is used for test-specific data.
 uint64_t dataTable = -1;
@@ -899,7 +898,7 @@
     for (int i = length-1; i >= 0; i--) {
         result += data[i];
     }
-return result / length;
+    return result / length;
 }
 
 /**
@@ -2753,12 +2752,9 @@
     {"readVaryingKeyLength", readVaryingKeyLength},
     {"writeVaryingKeyLength", writeVaryingKeyLength},
     {"writeAsyncSync", writeAsyncSync},
-<<<<<<< HEAD
     {"indexBasic", indexBasic},
     {"indexMultiple", indexMultiple},
-=======
     {"indexScalability", indexScalability},
->>>>>>> a14fe8eb
 };
 
 int
