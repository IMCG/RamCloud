--- conflicted
+++ resolved
@@ -110,25 +110,6 @@
               "serverId: 1 status: NORMAL "
               "ctime: 0, 46 }",
               service->tabletMap.debugString());
-<<<<<<< HEAD
-    ProtoBuf::Tablets& will1 = *service->serverList[1]->will;
-    EXPECT_EQ("tablet { table_id: 0 start_key_hash: 0 "
-              "end_key_hash: 18446744073709551615 "
-              "state: NORMAL user_data: 0 "
-              "ctime_log_head_id: 0 ctime_log_head_offset: 46 } "
-              "tablet { table_id: 2 start_key_hash: 0 "
-              "end_key_hash: 18446744073709551615 "
-              "state: NORMAL user_data: 1 "
-              "ctime_log_head_id: 0 ctime_log_head_offset: 46 }",
-              will1.ShortDebugString());
-    ProtoBuf::Tablets& will2 = *service->serverList[2]->will;
-    EXPECT_EQ("tablet { table_id: 1 start_key_hash: 0 "
-              "end_key_hash: 18446744073709551615 "
-              "state: NORMAL user_data: 0 "
-              "ctime_log_head_id: 0 ctime_log_head_offset: 44 }",
-              will2.ShortDebugString());
-=======
->>>>>>> 727d6419
     EXPECT_EQ(2, master->tablets.tablet_size());
     EXPECT_EQ(1, master2.tablets.tablet_size());
 }
@@ -164,14 +145,8 @@
     master2Config.localLocator = "mock:host=master2";
     MasterService& master2 = *cluster.addServer(master2Config)->master;
     // master is already enlisted
-<<<<<<< HEAD
-    client->createTable("foo", 3);
-=======
     ramcloud->createTable("foo", 3);
-    // ctime_log_head_offset is non-zero when master1 accepts the
-    // second tablet since accepting the first forces the creation
-    // of an initial head log segment.
->>>>>>> 727d6419
+
     EXPECT_EQ("Tablet { tableId: 0 startKeyHash: 0 "
               "endKeyHash: 6148914691236517205 "
               "serverId: 1 status: NORMAL "
@@ -278,56 +253,6 @@
     EXPECT_THROW(ramcloud->getTableId("bar"), TableDoesntExistException);
 }
 
-<<<<<<< HEAD
-TEST_F(CoordinatorServiceTest, enlistServerReplaceAMaster) {
-    TaskQueue mgr;
-    service->recoveryManager.doNotStartRecoveries = true;
-
-    client->createTable("foo");
-    TestLog::Enable _(startMasterRecoveryFilter);
-    EXPECT_EQ(ServerId(2, 0),
-        client->enlistServer(masterServerId,
-                             {BACKUP_SERVICE}, "mock:host=backup"));
-    EXPECT_EQ("restartMasterRecovery: Scheduling recovery of master 1 | "
-              "restartMasterRecovery: Recovery crashedServerId: 1 | "
-              "restartMasterRecovery: Recovery will: tablet { table_id: 0 "
-                  "start_key_hash: 0 end_key_hash: 18446744073709551615 "
-                  "state: NORMAL user_data: 0 "
-                  "ctime_log_head_id: 0 ctime_log_head_offset: 44 }",
-              TestLog::get());
-    EXPECT_TRUE(service->serverList.contains(masterServerId));
-    EXPECT_EQ(ServerStatus::CRASHED,
-              service->serverList[masterServerId].status);
-}
-
-TEST_F(CoordinatorServiceTest, enlistServerReplaceANonMaster) {
-    TaskQueue mgr;
-    service->recoveryManager.doNotStartRecoveries = true;
-
-    ServerConfig config = ServerConfig::forTesting();
-    config.localLocator = "mock:host=backup1";
-    config.services = {BACKUP_SERVICE};
-    ServerId replacesId = cluster.addServer(config)->serverId;
-
-    TestLog::Enable _(startMasterRecoveryFilter);
-    EXPECT_EQ(ServerId(2, 1),
-        client->enlistServer(replacesId,
-                             {BACKUP_SERVICE}, "mock:host=backup2"));
-    EXPECT_EQ("startMasterRecovery: Server 2 crashed, but it had no tablets",
-              TestLog::get());
-    EXPECT_FALSE(service->serverList.contains(replacesId));
-}
-
-TEST_F(CoordinatorServiceTest, getMasterList) {
-    // master is already enlisted
-    ProtoBuf::ServerList masterList;
-    client->getMasterList(masterList);
-    // need to avoid non-deterministic mbytes_per_sec field.
-    EXPECT_EQ(0U, masterList.ShortDebugString().find(
-              "server { services: 25 server_id: 1 "
-              "service_locator: \"mock:host=master\" "
-              "expected_read_mbytes_per_sec: "));
-=======
 TEST_F(CoordinatorServiceTest, getServerList) {
     ServerConfig master2Config = masterConfig;
     master2Config.localLocator = "mock:host=master2";
@@ -344,7 +269,6 @@
     CoordinatorClient::getServerList(context, list);
     EXPECT_EQ("mock:host=master mock:host=master2 mock:host=backup1",
             getLocators(list));
->>>>>>> 727d6419
 }
 
 TEST_F(CoordinatorServiceTest, getServerList_backups) {
@@ -394,42 +318,7 @@
               "ctime_log_head_id: 0 ctime_log_head_offset: 44 }",
               tabletMap.ShortDebugString());
 }
-<<<<<<< HEAD
-
-TEST_F(CoordinatorServiceTest, hintServerDown_master) {
-    TaskQueue mgr;
-    service->recoveryManager.doNotStartRecoveries = true;
-    // master is already enlisted
-    client->enlistServer({}, {MASTER_SERVICE, PING_SERVICE},
-                         "mock:host=master2");
-    client->enlistServer({}, {BACKUP_SERVICE}, "mock:host=backup");
-    client->createTable("foo");
-    service->forceServerDownForTesting = true;
-    TestLog::Enable _(startMasterRecoveryFilter);
-    client->hintServerDown(masterServerId);
-    EXPECT_EQ("restartMasterRecovery: Scheduling recovery of master 1 | "
-              "restartMasterRecovery: Recovery crashedServerId: 1 | "
-              "restartMasterRecovery: Recovery will: tablet { table_id: 0 "
-                  "start_key_hash: 0 end_key_hash: 18446744073709551615 "
-                  "state: NORMAL user_data: 0 "
-                  "ctime_log_head_id: 0 ctime_log_head_offset: 44 }",
-               TestLog::get());
-    EXPECT_EQ(ServerStatus::CRASHED,
-              service->serverList[master->serverId].status);
-}
-
-TEST_F(CoordinatorServiceTest, hintServerDown_backup) {
-    ServerId id =
-        client->enlistServer({}, {BACKUP_SERVICE}, "mock:host=backup");
-    EXPECT_EQ(1U, service->serverList.backupCount());
-    service->forceServerDownForTesting = true;
-    client->hintServerDown(id);
-    EXPECT_EQ(0U, service->serverList.backupCount());
-    EXPECT_FALSE(service->serverList.contains(id));
-}
-
-=======
->>>>>>> 727d6419
+
 static bool
 reassignTabletOwnershipFilter(string s)
 {
