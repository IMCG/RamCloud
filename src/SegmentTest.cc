/* Copyright (c) 2010-2012 Stanford University
 *
 * Permission to use, copy, modify, and distribute this software for any
 * purpose with or without fee is hereby granted, provided that the above
 * copyright notice and this permission notice appear in all copies.
 *
 * THE SOFTWARE IS PROVIDED "AS IS" AND THE AUTHOR(S) DISCLAIM ALL WARRANTIES
 * WITH REGARD TO THIS SOFTWARE INCLUDING ALL IMPLIED WARRANTIES OF
 * MERCHANTABILITY AND FITNESS. IN NO EVENT SHALL AUTHORS BE LIABLE FOR
 * ANY SPECIAL, DIRECT, INDIRECT, OR CONSEQUENTIAL DAMAGES OR ANY DAMAGES
 * WHATSOEVER RESULTING FROM LOSS OF USE, DATA OR PROFITS, WHETHER IN AN
 * ACTION OF CONTRACT, NEGLIGENCE OR OTHER TORTIOUS ACTION, ARISING OUT OF
 * OR IN CONNECTION WITH THE USE OR PERFORMANCE OF THIS SOFTWARE.
 */

#include "TestUtil.h"

#include "Segment.h"
#include "StringUtil.h"
#include "Log.h"
#include "LogEntryTypes.h"

namespace RAMCloud {

struct SegmentAndSegletSize {
    uint32_t segmentSize;
    uint32_t segletSize;
    uint32_t getSegletsPerSegment() { return segmentSize / segletSize; }
};

class SegmentAndAllocator {
  public:
    SegmentAndAllocator(SegmentAndSegletSize* segmentAndSegletSize)
        : segmentSize(segmentAndSegletSize->segmentSize),
          segletSize(segmentAndSegletSize->segletSize),
          allocator(segmentSize, segletSize),
          segment()
    {
        vector<Seglet*> seglets;
        EXPECT_TRUE(allocator.alloc(SegletAllocator::DEFAULT,
                    segmentSize / segletSize,
                    seglets));
        segment.construct(seglets, segletSize);
    }

    const uint32_t segmentSize;
    const uint32_t segletSize;
    SegletAllocator allocator;
    Tub<Segment> segment;

    DISALLOW_COPY_AND_ASSIGN(SegmentAndAllocator);
};

/**
 * Unit tests for Segment.
 */
class SegmentTest : public ::testing::TestWithParam<SegmentAndSegletSize*> {
  public:
    SegmentTest()
    {
    }

    DISALLOW_COPY_AND_ASSIGN(SegmentTest);
};

// Run tests with various different seglet sizes to stress the code with
// different fragmentation in the backing segment memory.

SegmentAndSegletSize boringDefault = {
    Segment::DEFAULT_SEGMENT_SIZE,
    Seglet::DEFAULT_SEGLET_SIZE
};

SegmentAndSegletSize horriblyFragmented = {
    98304,
    16
};

INSTANTIATE_TEST_CASE_P(SegmentTestAllocations,
                        SegmentTest,
                        ::testing::Values(&boringDefault,
                                          &horriblyFragmented));

TEST_P(SegmentTest, constructor) {
    SegmentAndAllocator segAndAlloc(GetParam());
    Segment& s = *segAndAlloc.segment;

    EXPECT_FALSE(s.closed);
<<<<<<< HEAD
    EXPECT_EQ(0U, s.head);

    // Footer should always exist.
    Buffer buffer;
    s.appendToBuffer(buffer);
    const Segment::EntryHeader* entryHeader = reinterpret_cast<
        const Segment::EntryHeader*>(buffer.getStart<Segment::EntryHeader>());
    EXPECT_EQ(LOG_ENTRY_TYPE_SEGFOOTER, entryHeader->getType());
    const Segment::Footer* footer = reinterpret_cast<const Segment::Footer*>(
        buffer.getRange(2, sizeof(*footer)));
    EXPECT_FALSE(footer->closed);
    EXPECT_EQ(0x722308dcU, footer->checksum);
    EXPECT_FALSE(s.mustFreeBlocks);
=======
    EXPECT_EQ(0U, s.tail);
>>>>>>> 716abf2e
}

TEST_F(SegmentTest, constructor_priorSegmentBuffer) {
    Segment previous;
    previous.append(LOG_ENTRY_TYPE_OBJ, "hi", 3);
    Buffer buffer;
    previous.appendToBuffer(buffer);

    const void* p = buffer.getRange(0, buffer.getTotalLength());
    Segment s(p, buffer.getTotalLength());

    EXPECT_EQ(0U, s.seglets.size());
    EXPECT_EQ(1U, s.segletBlocks.size());
    EXPECT_TRUE(s.closed);
    EXPECT_EQ(s.head, buffer.getTotalLength());
    EXPECT_EQ(p, s.segletBlocks[0]);
    EXPECT_FALSE(s.mustFreeBlocks);
}

TEST_P(SegmentTest, append_blackBox) {
    SegmentAndAllocator segAndAlloc(GetParam());
    Segment& s = *segAndAlloc.segment;

    char buf[1000];
    for (uint32_t i = 0; i < 1000; i += 100) {
        uint32_t offset;
        EXPECT_TRUE(s.append(LOG_ENTRY_TYPE_OBJ, buf, i, offset));

        Buffer buffer;
        s.getEntry(offset, buffer);
        EXPECT_EQ(i, buffer.getTotalLength());
        EXPECT_EQ(0, memcmp(buf, buffer.getRange(0, i), i));
    }
}

TEST_P(SegmentTest, append_outOfSpace) {
<<<<<<< HEAD
    SegmentAndAllocator segAndAlloc(GetParam());
    Segment& s = *segAndAlloc.segment;
=======
    Segment::Allocator* allocator = GetParam();
    Segment s(*allocator);
    Segment::Certificate unused;
>>>>>>> 716abf2e

    // How many N-length writes can we make to this segment?
    char buf[107];
    uint32_t bytesPerAppend = s.bytesNeeded(sizeof(buf));
<<<<<<< HEAD
    uint32_t expectedAppends =
        (GetParam()->segmentSize - s.bytesNeeded(sizeof32(Segment::Footer)))
            / bytesPerAppend;
=======
    uint32_t expectedAppends = allocator->getSegmentSize() / bytesPerAppend;
>>>>>>> 716abf2e

    uint32_t actualAppends = 0;
    while (s.append(LOG_ENTRY_TYPE_OBJ, buf, sizeof(buf)))
        actualAppends++;

    EXPECT_EQ(expectedAppends, actualAppends);
<<<<<<< HEAD
    EXPECT_EQ(GetParam()->getSegletsPerSegment(), s.getSegletsAllocated());
    EXPECT_GE(GetParam()->segmentSize - s.getAppendedLength(),
        s.bytesNeeded(sizeof(Segment::Footer)));
}

TEST_P(SegmentTest, append_whiteBox) {
    SegmentAndAllocator segAndAlloc(GetParam());
    Segment& s = *segAndAlloc.segment;
=======
    EXPECT_EQ(allocator->getSegletsPerSegment(), s.getSegletsAllocated());
}

TEST_P(SegmentTest, append_whiteBox) {
    Segment s(*GetParam());
>>>>>>> 716abf2e

    uint32_t offset;
    s.append(LOG_ENTRY_TYPE_OBJ, "hi", 2, offset);

    EXPECT_EQ(0U, offset);
<<<<<<< HEAD
    EXPECT_EQ(4U, s.getAppendedLength());
=======
    Segment::Certificate certificate;
    EXPECT_EQ(4U, s.getAppendedLength(certificate));
    EXPECT_EQ(4u, certificate.segmentLength);
    EXPECT_EQ(0x87a632e2u, certificate.checksum);
>>>>>>> 716abf2e

    Buffer buffer;
    s.appendToBuffer(buffer);
    EXPECT_EQ(0, memcmp("hi", buffer.getRange(2, 2), 2));
}

TEST_P(SegmentTest, append_differentLengthBytes) {
    uint32_t oneByteLengths[] = { 0, 255 };
    uint32_t twoByteLengths[] = { 256, 65535 };
    uint32_t threeByteLengths[] = { 65536 };
    struct {
        uint32_t expectedLengthBytes;
        uint32_t* bytesToAppend;
        uint32_t bytesToAppendLength;
    } tests[] = {
        { 1, oneByteLengths, arrayLength(oneByteLengths) },
        { 2, twoByteLengths, arrayLength(twoByteLengths) },
        { 3, threeByteLengths, arrayLength(threeByteLengths) }
        // 4-byte lengths? Fuhgeddaboudit!
    };
<<<<<<< HEAD
=======
    Segment::Certificate unused;
>>>>>>> 716abf2e

    for (uint32_t i = 0; i < unsafeArrayLength(tests); i++) {
        for (uint32_t j = 0; j < tests[i].bytesToAppendLength; j++) {
            uint32_t length = tests[i].bytesToAppend[j];

            char buf[length];
            SegmentAndAllocator segAndAlloc(GetParam());
            Segment& s = *segAndAlloc.segment;
            s.append(LOG_ENTRY_TYPE_OBJ, buf, length);
            EXPECT_EQ(sizeof(Segment::EntryHeader) +
                        tests[i].expectedLengthBytes + length,
                      s.getAppendedLength());

            const Segment::EntryHeader* entryHeader = NULL;
            Buffer buffer;
            s.appendToBuffer(buffer, 0, sizeof(*entryHeader));
            entryHeader = buffer.getStart<Segment::EntryHeader>();

            EXPECT_EQ(LOG_ENTRY_TYPE_OBJ, entryHeader->getType());
            EXPECT_EQ(tests[i].expectedLengthBytes,
                      entryHeader->getLengthBytes());
        }
    }
}

TEST_P(SegmentTest, close) {
    SegmentAndAllocator segAndAlloc(GetParam());
    Segment& s = *segAndAlloc.segment;
    EXPECT_FALSE(s.closed);
    s.close();
    EXPECT_TRUE(s.closed);
}

TEST_P(SegmentTest, appendToBuffer_partial) {
    SegmentAndAllocator segAndAlloc(GetParam());
    Segment& s = *segAndAlloc.segment;
    uint32_t offset;
    s.append(LOG_ENTRY_TYPE_OBJ, "this is only a test!", 21, offset);

    Buffer buffer;
    s.appendToBuffer(buffer, 2, 21);
    EXPECT_EQ(21U, buffer.getTotalLength());
    EXPECT_STREQ("this is only a test!",
        reinterpret_cast<const char*>(buffer.getRange(0, 21)));
}

TEST_P(SegmentTest, appendToBuffer_all) {
<<<<<<< HEAD
    // Should always include the footer, even if nothing has been appended.
    SegmentAndAllocator segAndAlloc(GetParam());
    Segment& s = *segAndAlloc.segment;
=======
    Segment s(*GetParam());
>>>>>>> 716abf2e
    Buffer buffer;
    s.appendToBuffer(buffer);
    EXPECT_EQ(0U, buffer.getTotalLength());

    buffer.reset();
    s.append(LOG_ENTRY_TYPE_OBJ, "yo!", 3);
    s.appendToBuffer(buffer);
    EXPECT_EQ(5U, buffer.getTotalLength());
}

TEST_P(SegmentTest, getEntry) {
    SegmentAndAllocator segAndAlloc(GetParam());
    Segment& s = *segAndAlloc.segment;
    uint32_t offset;
    s.append(LOG_ENTRY_TYPE_OBJ, "this is only a test!", 21, offset);

    Buffer buffer;
    EXPECT_EQ(LOG_ENTRY_TYPE_OBJ, s.getEntry(offset, buffer));
    EXPECT_EQ(21U, buffer.getTotalLength());
    EXPECT_STREQ("this is only a test!",
        reinterpret_cast<const char*>(buffer.getRange(0, 21)));
}

TEST_P(SegmentTest, getAppendedLength) {
<<<<<<< HEAD
    SegmentAndAllocator segAndAlloc(GetParam());
    Segment& s = *segAndAlloc.segment;
    // TODO(steve): write me.
    (void)s;
}

TEST_P(SegmentTest, getSegletsAllocated) {
    SegmentAndAllocator segAndAlloc(GetParam());
    Segment& s = *segAndAlloc.segment;
    EXPECT_EQ(GetParam()->getSegletsPerSegment(), s.getSegletsAllocated());
}

TEST_P(SegmentTest, appendFooter) {
    SegmentAndAllocator segAndAlloc(GetParam());
    Segment& s = *segAndAlloc.segment;

    // Appending the footer shouldn't alter the head or the checksum
    // we've accumulated thus far.
    s.append(LOG_ENTRY_TYPE_OBJ, "blah", 4);
    uint32_t head = s.getAppendedLength();
    Crc32C checksum = s.checksum;
    s.appendFooter();
    EXPECT_EQ(head, s.getAppendedLength());
    EXPECT_EQ(checksum.getResult(), s.checksum.getResult());
}

=======
    Segment s(*GetParam());
    Segment::Certificate certificate;
    EXPECT_EQ(0lu, s.getAppendedLength(certificate));
    EXPECT_EQ(0lu, certificate.segmentLength);
    EXPECT_EQ(0x48674bc7lu, certificate.checksum);
    s.append(LOG_ENTRY_TYPE_OBJ, "yo!", 3);
    EXPECT_EQ(5lu, s.getAppendedLength(certificate));
    EXPECT_EQ(5lu, certificate.segmentLength);
    EXPECT_EQ(0x62f2f7f6u, certificate.checksum);
}

TEST_P(SegmentTest, getSegletsAllocated) {
    Segment::Allocator* allocator = GetParam();
    Segment s(*allocator);
    EXPECT_EQ(allocator->getSegletsPerSegment(), s.getSegletsAllocated());
}

TEST_P(SegmentTest, getSegletsNeeded) {
    Segment::Allocator* allocator = GetParam();
    Segment s(*allocator);
    EXPECT_EQ(0U, s.getSegletsNeeded());

    char buf[allocator->getSegletSize()];
    bool ok = s.append(LOG_ENTRY_TYPE_OBJ, buf, allocator->getSegletSize());
    if (allocator->getSegletsPerSegment() > 1) {
        EXPECT_TRUE(ok);
        EXPECT_GE(s.getSegletsNeeded(), 2U);
        EXPECT_LE(s.getSegletsNeeded(), 3U);
    } else {
        EXPECT_FALSE(ok);
        EXPECT_EQ(0U, s.getSegletsNeeded());
    }
}

>>>>>>> 716abf2e
TEST_P(SegmentTest, getEntryInfo) {
    LogEntryType type;
    uint32_t dataOffset;
    uint32_t dataLength;

    {
<<<<<<< HEAD
        SegmentAndAllocator segAndAlloc(GetParam());
        Segment& s = *segAndAlloc.segment;
        s.getEntryInfo(0, type, dataOffset, dataLength);
        EXPECT_EQ(2U, dataOffset);
=======
        Segment s(*GetParam());
>>>>>>> 716abf2e
        char buf[200];
        s.append(LOG_ENTRY_TYPE_OBJ, buf, 200);

        s.getEntryInfo(0, type, dataOffset, dataLength);
        EXPECT_EQ(LOG_ENTRY_TYPE_OBJ, type);
        EXPECT_EQ(2U, dataOffset);
        EXPECT_EQ(200U, dataLength);
    }

    {
<<<<<<< HEAD
        SegmentAndAllocator segAndAlloc(GetParam());
        Segment& s = *segAndAlloc.segment;
        s.getEntryInfo(0, type, dataOffset, dataLength);
        EXPECT_EQ(2U, dataOffset);
=======
        Segment s(*GetParam());
>>>>>>> 716abf2e
        char buf[2000];
        s.append(LOG_ENTRY_TYPE_OBJ, buf, 2000);
        s.getEntryInfo(0, type, dataOffset, dataLength);
        EXPECT_EQ(3U, dataOffset);
        EXPECT_EQ(2000U, dataLength);
    }

    {
        SegmentAndAllocator segAndAlloc(GetParam());
        Segment& s = *segAndAlloc.segment;
        s.append(LOG_ENTRY_TYPE_OBJ, NULL, 0);  // EntryHeader at 0
        s.append(LOG_ENTRY_TYPE_OBJ, NULL, 0);  // EntryHeader at 2
        s.append(LOG_ENTRY_TYPE_OBJ, "hi", 2);  // EntryHeader at 4
        s.append(LOG_ENTRY_TYPE_OBJ, NULL, 0);  // EntryHeader at 8

        s.getEntryInfo(0, type, dataOffset, dataLength);
        EXPECT_EQ(2U, dataOffset);

        s.getEntryInfo(2, type, dataOffset, dataLength);
        EXPECT_EQ(4U, dataOffset);

        s.getEntryInfo(4, type, dataOffset, dataLength);
        EXPECT_EQ(6U, dataOffset);

        s.getEntryInfo(8, type, dataOffset, dataLength);
        EXPECT_EQ(10U, dataOffset);

        s.getEntryInfo(0, type, dataOffset, dataLength);
        EXPECT_EQ(0U, dataLength);

        s.getEntryInfo(2, type, dataOffset, dataLength);
        EXPECT_EQ(0U, dataLength);

        s.getEntryInfo(4, type, dataOffset, dataLength);
        EXPECT_EQ(2U, dataLength);

        s.getEntryInfo(8, type, dataOffset, dataLength);
        EXPECT_EQ(0U, dataLength);
    }
}

TEST_P(SegmentTest, peek) {
    SegmentAndAllocator segAndAlloc(GetParam());
    Segment& s = *segAndAlloc.segment;
    const void* pointer = NULL;
    void* const nullPtr = NULL;

    EXPECT_EQ(1U, s.peek(GetParam()->segmentSize - 1, &pointer));
    EXPECT_EQ(0U, s.peek(GetParam()->segmentSize, &pointer));
    EXPECT_EQ(0U, s.peek(GetParam()->segmentSize + 1, &pointer));
    EXPECT_EQ(GetParam()->segletSize, s.peek(0, &pointer));
    EXPECT_EQ(GetParam()->segletSize - 1, s.peek(1, &pointer));

    pointer = NULL;
    EXPECT_NE(0U, s.peek(GetParam()->segmentSize - 1, &pointer));
    EXPECT_NE(nullPtr, pointer);

    pointer = NULL;
    EXPECT_EQ(0U, s.peek(GetParam()->segmentSize, &pointer));
    EXPECT_EQ(nullPtr, pointer);

    pointer = NULL;
    EXPECT_EQ(0U, s.peek(GetParam()->segmentSize + 1, &pointer));
    EXPECT_EQ(nullPtr, pointer);

    pointer = NULL;
    EXPECT_EQ(GetParam()->segletSize, s.peek(0, &pointer));
    EXPECT_EQ(s.segletBlocks[0], pointer);
}

TEST_P(SegmentTest, bytesLeft) {
<<<<<<< HEAD
    SegmentAndAllocator segAndAlloc(GetParam());
    Segment& s = *segAndAlloc.segment;
    EXPECT_EQ(GetParam()->segmentSize, s.bytesLeft() + 7);
    s.append(LOG_ENTRY_TYPE_OBJ, "blah", 5);
    EXPECT_EQ(GetParam()->segmentSize - 14, s.bytesLeft());
=======
    Segment s(*GetParam());
    EXPECT_EQ(s.allocator.getSegmentSize(), s.bytesLeft());
    s.append(LOG_ENTRY_TYPE_OBJ, "blah", 5);
    EXPECT_EQ(s.allocator.getSegmentSize() - 7, s.bytesLeft());
>>>>>>> 716abf2e
    s.close();
    EXPECT_EQ(0U, s.bytesLeft());
}

TEST_P(SegmentTest, bytesNeeded) {
    SegmentAndAllocator segAndAlloc(GetParam());
    Segment& s = *segAndAlloc.segment;
    EXPECT_EQ(2U, s.bytesNeeded(0));
    EXPECT_EQ(257U, s.bytesNeeded(255));
    EXPECT_EQ(259U, s.bytesNeeded(256));
}

TEST_P(SegmentTest, copyOut) {
    SegmentAndAllocator segAndAlloc(GetParam());
    Segment& s = *segAndAlloc.segment;
    uint32_t segmentSize = GetParam()->segmentSize;

    char buf[1024];
    EXPECT_EQ(0U, s.copyOut(segmentSize, buf, sizeof(buf)));
    EXPECT_EQ(5U, s.copyOut(segmentSize - 5, buf, sizeof(buf)));
    EXPECT_EQ(sizeof32(buf),
              s.copyOut(segmentSize - sizeof32(buf), buf, sizeof(buf)));

    char src[100];
    s.copyIn(5, src, sizeof(src));
    s.copyOut(5, buf, sizeof(src));
    EXPECT_EQ(0, memcmp(src, buf, sizeof(src)));
}

TEST_P(SegmentTest, copyIn) {
    SegmentAndAllocator segAndAlloc(GetParam());
    Segment& s = *segAndAlloc.segment;
    uint32_t segmentSize = GetParam()->segmentSize;

    char buf[1024];
    EXPECT_EQ(0U, s.copyIn(segmentSize, buf, sizeof(buf)));
    EXPECT_EQ(5U, s.copyIn(segmentSize - 5, buf, sizeof(buf)));
    EXPECT_EQ(sizeof32(buf),
              s.copyIn(segmentSize - sizeof32(buf), buf, sizeof(buf)));

    // SegmentTest_copyOut tests that correct data is copied in and out.
}

TEST_P(SegmentTest, copyInFromBuffer) {
    SegmentAndAllocator segAndAlloc(GetParam());
    Segment& s = *segAndAlloc.segment;
    uint32_t segmentSize = GetParam()->segmentSize;

    char buf[1024];
    Buffer buffer;
    buffer.append(buf, sizeof(buf));

    EXPECT_EQ(0U, s.copyInFromBuffer(segmentSize, buffer, 0, sizeof(buf)));
    EXPECT_EQ(5U, s.copyInFromBuffer(segmentSize - 5, buffer, 0, sizeof(buf)));
    EXPECT_EQ(sizeof32(buf),
       s.copyInFromBuffer(segmentSize - sizeof32(buf), buffer, 0, sizeof(buf)));

    char buf2[1024];

    s.copyInFromBuffer(6, buffer, 0, sizeof(buf));
    s.copyOut(6, buf2, sizeof(buf));
    EXPECT_EQ(0, memcmp(buf, buf2, sizeof(buf)));

    EXPECT_EQ(83U, s.copyInFromBuffer(12, buffer, 0, 83));
    s.copyOut(12, buf2, 83);
    EXPECT_EQ(0, memcmp(&buf[0], buf2, 83));

    EXPECT_EQ(28U, s.copyInFromBuffer(19, buffer, 2, 28));
    s.copyOut(19, buf2, 28);
    EXPECT_EQ(0, memcmp(&buf[2], buf2, 28));
}

TEST_P(SegmentTest, checkMetadataIntegrity_simple) {
    TestLog::Enable _;
<<<<<<< HEAD
    SegmentAndAllocator segAndAlloc(GetParam());
    Segment& s = *segAndAlloc.segment;
    EXPECT_TRUE(s.checkMetadataIntegrity());
=======
    Segment s(*GetParam());
    Segment::Certificate certificate;
    s.getAppendedLength(certificate);
    EXPECT_TRUE(s.checkMetadataIntegrity(certificate));
>>>>>>> 716abf2e
    s.append(LOG_ENTRY_TYPE_OBJ, "asdfhasdf", 10);
    s.getAppendedLength(certificate);
    EXPECT_TRUE(s.checkMetadataIntegrity(certificate));

    // scribbling on an entry's data won't harm anything
    s.copyIn(2, "ASDFHASDF", 10);
    EXPECT_TRUE(s.checkMetadataIntegrity(certificate));

    // scribbling on metadata should result in a checksum error
    Segment::EntryHeader newHeader(LOG_ENTRY_TYPE_OBJTOMB, 10);
    s.copyIn(0, &newHeader, sizeof(newHeader));
    EXPECT_FALSE(s.checkMetadataIntegrity(certificate));
    EXPECT_TRUE(StringUtil::startsWith(TestLog::get(),
        "checkMetadataIntegrity: segment corrupt: bad checksum"));
}

<<<<<<< HEAD
TEST_P(SegmentTest, checkMetadataIntegrity_noFooter) {
    TestLog::Enable _;
    SegmentAndAllocator segAndAlloc(GetParam());
    Segment& s = *segAndAlloc.segment;
    uint32_t segmentSize = GetParam()->segmentSize;
    char buf[segmentSize];
    memset(buf, 0, segmentSize);
    s.copyIn(0, buf, segmentSize);
    EXPECT_FALSE(s.checkMetadataIntegrity());
    EXPECT_TRUE(StringUtil::startsWith(TestLog::get(),
        "checkMetadataIntegrity: segment corrupt: no footer by offset "));
}

TEST_P(SegmentTest, checkMetadataIntegrity_badLength) {
    TestLog::Enable _;
    SegmentAndAllocator segAndAlloc(GetParam());
    Segment& s = *segAndAlloc.segment;
    uint32_t segmentSize = GetParam()->segmentSize;
=======
TEST_P(SegmentTest, checkMetadataIntegrity_badLength) {
    TestLog::Enable _;
    Segment s(*GetParam());
    Segment::Certificate certificate;
    uint32_t segmentSize = s.allocator.getSegmentSize() - 100;
>>>>>>> 716abf2e
    Segment::EntryHeader header(LOG_ENTRY_TYPE_OBJ, 1024*1024*1024);
    s.copyIn(0, &header, sizeof(header));
    s.copyIn(sizeof(header), &segmentSize, sizeof(segmentSize));
    s.tail = 1;
    s.getAppendedLength(certificate);
    EXPECT_FALSE(s.checkMetadataIntegrity(certificate));
    EXPECT_TRUE(StringUtil::startsWith(TestLog::get(),
        "checkMetadataIntegrity: segment corrupt: entries run off past "
        "expected length"));

    TestLog::reset();
    segmentSize = s.allocator.getSegmentSize();
    s.copyIn(0, &header, sizeof(header));
    s.copyIn(sizeof(header), &segmentSize, sizeof(segmentSize));
    s.getAppendedLength(certificate);
    EXPECT_FALSE(s.checkMetadataIntegrity(certificate));
    EXPECT_TRUE(StringUtil::startsWith(TestLog::get(),
        "checkMetadataIntegrity: segment corrupt: entries run off past "
        "allocated segment size"));
}

} // namespace RAMCloud<|MERGE_RESOLUTION|>--- conflicted
+++ resolved
@@ -19,6 +19,7 @@
 #include "StringUtil.h"
 #include "Log.h"
 #include "LogEntryTypes.h"
+#include "ServerConfig.h"
 
 namespace RAMCloud {
 
@@ -33,11 +34,16 @@
     SegmentAndAllocator(SegmentAndSegletSize* segmentAndSegletSize)
         : segmentSize(segmentAndSegletSize->segmentSize),
           segletSize(segmentAndSegletSize->segletSize),
-          allocator(segmentSize, segletSize),
+          allocator(),
           segment()
     {
+        ServerConfig serverConfig(ServerConfig::forTesting());
+        serverConfig.segmentSize = segmentSize;
+        serverConfig.segletSize = segletSize;
+        allocator.construct(serverConfig);
+
         vector<Seglet*> seglets;
-        EXPECT_TRUE(allocator.alloc(SegletAllocator::DEFAULT,
+        EXPECT_TRUE(allocator->alloc(SegletAllocator::DEFAULT,
                     segmentSize / segletSize,
                     seglets));
         segment.construct(seglets, segletSize);
@@ -45,7 +51,7 @@
 
     const uint32_t segmentSize;
     const uint32_t segletSize;
-    SegletAllocator allocator;
+    Tub<SegletAllocator> allocator;
     Tub<Segment> segment;
 
     DISALLOW_COPY_AND_ASSIGN(SegmentAndAllocator);
@@ -86,23 +92,7 @@
     Segment& s = *segAndAlloc.segment;
 
     EXPECT_FALSE(s.closed);
-<<<<<<< HEAD
     EXPECT_EQ(0U, s.head);
-
-    // Footer should always exist.
-    Buffer buffer;
-    s.appendToBuffer(buffer);
-    const Segment::EntryHeader* entryHeader = reinterpret_cast<
-        const Segment::EntryHeader*>(buffer.getStart<Segment::EntryHeader>());
-    EXPECT_EQ(LOG_ENTRY_TYPE_SEGFOOTER, entryHeader->getType());
-    const Segment::Footer* footer = reinterpret_cast<const Segment::Footer*>(
-        buffer.getRange(2, sizeof(*footer)));
-    EXPECT_FALSE(footer->closed);
-    EXPECT_EQ(0x722308dcU, footer->checksum);
-    EXPECT_FALSE(s.mustFreeBlocks);
-=======
-    EXPECT_EQ(0U, s.tail);
->>>>>>> 716abf2e
 }
 
 TEST_F(SegmentTest, constructor_priorSegmentBuffer) {
@@ -139,60 +129,34 @@
 }
 
 TEST_P(SegmentTest, append_outOfSpace) {
-<<<<<<< HEAD
-    SegmentAndAllocator segAndAlloc(GetParam());
-    Segment& s = *segAndAlloc.segment;
-=======
-    Segment::Allocator* allocator = GetParam();
-    Segment s(*allocator);
-    Segment::Certificate unused;
->>>>>>> 716abf2e
+    SegmentAndAllocator segAndAlloc(GetParam());
+    Segment& s = *segAndAlloc.segment;
 
     // How many N-length writes can we make to this segment?
     char buf[107];
     uint32_t bytesPerAppend = s.bytesNeeded(sizeof(buf));
-<<<<<<< HEAD
-    uint32_t expectedAppends =
-        (GetParam()->segmentSize - s.bytesNeeded(sizeof32(Segment::Footer)))
-            / bytesPerAppend;
-=======
-    uint32_t expectedAppends = allocator->getSegmentSize() / bytesPerAppend;
->>>>>>> 716abf2e
+    uint32_t expectedAppends = GetParam()->segmentSize / bytesPerAppend;
 
     uint32_t actualAppends = 0;
     while (s.append(LOG_ENTRY_TYPE_OBJ, buf, sizeof(buf)))
         actualAppends++;
 
     EXPECT_EQ(expectedAppends, actualAppends);
-<<<<<<< HEAD
     EXPECT_EQ(GetParam()->getSegletsPerSegment(), s.getSegletsAllocated());
-    EXPECT_GE(GetParam()->segmentSize - s.getAppendedLength(),
-        s.bytesNeeded(sizeof(Segment::Footer)));
 }
 
 TEST_P(SegmentTest, append_whiteBox) {
     SegmentAndAllocator segAndAlloc(GetParam());
     Segment& s = *segAndAlloc.segment;
-=======
-    EXPECT_EQ(allocator->getSegletsPerSegment(), s.getSegletsAllocated());
-}
-
-TEST_P(SegmentTest, append_whiteBox) {
-    Segment s(*GetParam());
->>>>>>> 716abf2e
 
     uint32_t offset;
     s.append(LOG_ENTRY_TYPE_OBJ, "hi", 2, offset);
 
     EXPECT_EQ(0U, offset);
-<<<<<<< HEAD
-    EXPECT_EQ(4U, s.getAppendedLength());
-=======
     Segment::Certificate certificate;
     EXPECT_EQ(4U, s.getAppendedLength(certificate));
     EXPECT_EQ(4u, certificate.segmentLength);
     EXPECT_EQ(0x87a632e2u, certificate.checksum);
->>>>>>> 716abf2e
 
     Buffer buffer;
     s.appendToBuffer(buffer);
@@ -213,10 +177,6 @@
         { 3, threeByteLengths, arrayLength(threeByteLengths) }
         // 4-byte lengths? Fuhgeddaboudit!
     };
-<<<<<<< HEAD
-=======
-    Segment::Certificate unused;
->>>>>>> 716abf2e
 
     for (uint32_t i = 0; i < unsafeArrayLength(tests); i++) {
         for (uint32_t j = 0; j < tests[i].bytesToAppendLength; j++) {
@@ -264,13 +224,9 @@
 }
 
 TEST_P(SegmentTest, appendToBuffer_all) {
-<<<<<<< HEAD
-    // Should always include the footer, even if nothing has been appended.
-    SegmentAndAllocator segAndAlloc(GetParam());
-    Segment& s = *segAndAlloc.segment;
-=======
-    Segment s(*GetParam());
->>>>>>> 716abf2e
+    SegmentAndAllocator segAndAlloc(GetParam());
+    Segment& s = *segAndAlloc.segment;
+
     Buffer buffer;
     s.appendToBuffer(buffer);
     EXPECT_EQ(0U, buffer.getTotalLength());
@@ -295,35 +251,9 @@
 }
 
 TEST_P(SegmentTest, getAppendedLength) {
-<<<<<<< HEAD
-    SegmentAndAllocator segAndAlloc(GetParam());
-    Segment& s = *segAndAlloc.segment;
-    // TODO(steve): write me.
-    (void)s;
-}
-
-TEST_P(SegmentTest, getSegletsAllocated) {
-    SegmentAndAllocator segAndAlloc(GetParam());
-    Segment& s = *segAndAlloc.segment;
-    EXPECT_EQ(GetParam()->getSegletsPerSegment(), s.getSegletsAllocated());
-}
-
-TEST_P(SegmentTest, appendFooter) {
-    SegmentAndAllocator segAndAlloc(GetParam());
-    Segment& s = *segAndAlloc.segment;
-
-    // Appending the footer shouldn't alter the head or the checksum
-    // we've accumulated thus far.
-    s.append(LOG_ENTRY_TYPE_OBJ, "blah", 4);
-    uint32_t head = s.getAppendedLength();
-    Crc32C checksum = s.checksum;
-    s.appendFooter();
-    EXPECT_EQ(head, s.getAppendedLength());
-    EXPECT_EQ(checksum.getResult(), s.checksum.getResult());
-}
-
-=======
-    Segment s(*GetParam());
+    SegmentAndAllocator segAndAlloc(GetParam());
+    Segment& s = *segAndAlloc.segment;
+
     Segment::Certificate certificate;
     EXPECT_EQ(0lu, s.getAppendedLength(certificate));
     EXPECT_EQ(0lu, certificate.segmentLength);
@@ -335,43 +265,38 @@
 }
 
 TEST_P(SegmentTest, getSegletsAllocated) {
-    Segment::Allocator* allocator = GetParam();
-    Segment s(*allocator);
-    EXPECT_EQ(allocator->getSegletsPerSegment(), s.getSegletsAllocated());
-}
-
-TEST_P(SegmentTest, getSegletsNeeded) {
-    Segment::Allocator* allocator = GetParam();
-    Segment s(*allocator);
-    EXPECT_EQ(0U, s.getSegletsNeeded());
-
-    char buf[allocator->getSegletSize()];
-    bool ok = s.append(LOG_ENTRY_TYPE_OBJ, buf, allocator->getSegletSize());
-    if (allocator->getSegletsPerSegment() > 1) {
+    SegmentAndAllocator segAndAlloc(GetParam());
+    Segment& s = *segAndAlloc.segment;
+    EXPECT_EQ(segAndAlloc.segmentSize / segAndAlloc.segletSize,
+              s.getSegletsAllocated());
+}
+
+TEST_P(SegmentTest, getSegletsInUse) {
+    SegmentAndAllocator segAndAlloc(GetParam());
+    Segment& s = *segAndAlloc.segment;
+    EXPECT_EQ(0U, s.getSegletsInUse());
+
+    char buf[segAndAlloc.segletSize];
+    bool ok = s.append(LOG_ENTRY_TYPE_OBJ, buf, segAndAlloc.segletSize);
+    if ((segAndAlloc.segmentSize / segAndAlloc.segmentSize) > 1) {
         EXPECT_TRUE(ok);
-        EXPECT_GE(s.getSegletsNeeded(), 2U);
-        EXPECT_LE(s.getSegletsNeeded(), 3U);
+        EXPECT_GE(s.getSegletsInUse(), 2U);
+        EXPECT_LE(s.getSegletsInUse(), 3U);
     } else {
         EXPECT_FALSE(ok);
-        EXPECT_EQ(0U, s.getSegletsNeeded());
-    }
-}
-
->>>>>>> 716abf2e
+        EXPECT_EQ(0U, s.getSegletsInUse());
+    }
+}
+
 TEST_P(SegmentTest, getEntryInfo) {
     LogEntryType type;
     uint32_t dataOffset;
     uint32_t dataLength;
 
     {
-<<<<<<< HEAD
         SegmentAndAllocator segAndAlloc(GetParam());
         Segment& s = *segAndAlloc.segment;
-        s.getEntryInfo(0, type, dataOffset, dataLength);
-        EXPECT_EQ(2U, dataOffset);
-=======
-        Segment s(*GetParam());
->>>>>>> 716abf2e
+
         char buf[200];
         s.append(LOG_ENTRY_TYPE_OBJ, buf, 200);
 
@@ -382,14 +307,9 @@
     }
 
     {
-<<<<<<< HEAD
         SegmentAndAllocator segAndAlloc(GetParam());
         Segment& s = *segAndAlloc.segment;
-        s.getEntryInfo(0, type, dataOffset, dataLength);
-        EXPECT_EQ(2U, dataOffset);
-=======
-        Segment s(*GetParam());
->>>>>>> 716abf2e
+
         char buf[2000];
         s.append(LOG_ENTRY_TYPE_OBJ, buf, 2000);
         s.getEntryInfo(0, type, dataOffset, dataLength);
@@ -461,18 +381,11 @@
 }
 
 TEST_P(SegmentTest, bytesLeft) {
-<<<<<<< HEAD
     SegmentAndAllocator segAndAlloc(GetParam());
     Segment& s = *segAndAlloc.segment;
     EXPECT_EQ(GetParam()->segmentSize, s.bytesLeft() + 7);
     s.append(LOG_ENTRY_TYPE_OBJ, "blah", 5);
-    EXPECT_EQ(GetParam()->segmentSize - 14, s.bytesLeft());
-=======
-    Segment s(*GetParam());
-    EXPECT_EQ(s.allocator.getSegmentSize(), s.bytesLeft());
-    s.append(LOG_ENTRY_TYPE_OBJ, "blah", 5);
-    EXPECT_EQ(s.allocator.getSegmentSize() - 7, s.bytesLeft());
->>>>>>> 716abf2e
+    EXPECT_EQ(GetParam()->segmentSize - 7, s.bytesLeft());
     s.close();
     EXPECT_EQ(0U, s.bytesLeft());
 }
@@ -547,16 +460,12 @@
 
 TEST_P(SegmentTest, checkMetadataIntegrity_simple) {
     TestLog::Enable _;
-<<<<<<< HEAD
-    SegmentAndAllocator segAndAlloc(GetParam());
-    Segment& s = *segAndAlloc.segment;
-    EXPECT_TRUE(s.checkMetadataIntegrity());
-=======
-    Segment s(*GetParam());
+    SegmentAndAllocator segAndAlloc(GetParam());
+    Segment& s = *segAndAlloc.segment;
+
     Segment::Certificate certificate;
     s.getAppendedLength(certificate);
     EXPECT_TRUE(s.checkMetadataIntegrity(certificate));
->>>>>>> 716abf2e
     s.append(LOG_ENTRY_TYPE_OBJ, "asdfhasdf", 10);
     s.getAppendedLength(certificate);
     EXPECT_TRUE(s.checkMetadataIntegrity(certificate));
@@ -573,36 +482,17 @@
         "checkMetadataIntegrity: segment corrupt: bad checksum"));
 }
 
-<<<<<<< HEAD
-TEST_P(SegmentTest, checkMetadataIntegrity_noFooter) {
-    TestLog::Enable _;
-    SegmentAndAllocator segAndAlloc(GetParam());
-    Segment& s = *segAndAlloc.segment;
-    uint32_t segmentSize = GetParam()->segmentSize;
-    char buf[segmentSize];
-    memset(buf, 0, segmentSize);
-    s.copyIn(0, buf, segmentSize);
-    EXPECT_FALSE(s.checkMetadataIntegrity());
-    EXPECT_TRUE(StringUtil::startsWith(TestLog::get(),
-        "checkMetadataIntegrity: segment corrupt: no footer by offset "));
-}
-
 TEST_P(SegmentTest, checkMetadataIntegrity_badLength) {
     TestLog::Enable _;
     SegmentAndAllocator segAndAlloc(GetParam());
     Segment& s = *segAndAlloc.segment;
-    uint32_t segmentSize = GetParam()->segmentSize;
-=======
-TEST_P(SegmentTest, checkMetadataIntegrity_badLength) {
-    TestLog::Enable _;
-    Segment s(*GetParam());
     Segment::Certificate certificate;
-    uint32_t segmentSize = s.allocator.getSegmentSize() - 100;
->>>>>>> 716abf2e
+    uint32_t segmentSize = GetParam()->segmentSize - 100;
+
     Segment::EntryHeader header(LOG_ENTRY_TYPE_OBJ, 1024*1024*1024);
     s.copyIn(0, &header, sizeof(header));
     s.copyIn(sizeof(header), &segmentSize, sizeof(segmentSize));
-    s.tail = 1;
+    s.head = 1;
     s.getAppendedLength(certificate);
     EXPECT_FALSE(s.checkMetadataIntegrity(certificate));
     EXPECT_TRUE(StringUtil::startsWith(TestLog::get(),
@@ -610,7 +500,7 @@
         "expected length"));
 
     TestLog::reset();
-    segmentSize = s.allocator.getSegmentSize();
+    segmentSize = segAndAlloc.segmentSize;
     s.copyIn(0, &header, sizeof(header));
     s.copyIn(sizeof(header), &segmentSize, sizeof(segmentSize));
     s.getAppendedLength(certificate);
