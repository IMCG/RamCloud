/* Copyright (c) 2011 Stanford University
 *
 * Permission to use, copy, modify, and distribute this software for any
 * purpose with or without fee is hereby granted, provided that the above
 * copyright notice and this permission notice appear in all copies.
 *
 * THE SOFTWARE IS PROVIDED "AS IS" AND THE AUTHOR(S) DISCLAIM ALL WARRANTIES
 * WITH REGARD TO THIS SOFTWARE INCLUDING ALL IMPLIED WARRANTIES OF
 * MERCHANTABILITY AND FITNESS. IN NO EVENT SHALL AUTHORS BE LIABLE FOR
 * ANY SPECIAL, DIRECT, INDIRECT, OR CONSEQUENTIAL DAMAGES OR ANY DAMAGES
 * WHATSOEVER RESULTING FROM LOSS OF USE, DATA OR PROFITS, WHETHER IN AN
 * ACTION OF CONTRACT, NEGLIGENCE OR OTHER TORTIOUS ACTION, ARISING OUT OF
 * OR IN CONNECTION WITH THE USE OR PERFORMANCE OF THIS SOFTWARE.
 */

// This program contains a collection of low-level performance measurements
// for RAMCloud, which can be run either individually or altogether.  These
// tests measure performance in a single stand-alone process, not in a cluster
// with multiple servers.  Invoke the program like this:
//
//     Perf test1 test2 ...
//
// test1 and test2 are the names of individual performance measurements to
// run.  If no test names are provided then all of the performance tests
// are run.
//
// To add a new test:
// * Write a function that implements the test.  Use existing test functions
//   as a guideline, and be sure to generate output in the same form as
//   other tests.
// * Create a new entry for the test in the #tests table.

#include <cstdatomic>

#include "Common.h"
#include "AtomicInt.h"
#include "Cycles.h"
#include "Dispatch.h"
<<<<<<< HEAD
#include "Object.h"
#include "Segment.h"
#include "SegmentIterator.h"
=======
#include "Fence.h"
>>>>>>> 3bab617f
#include "SpinLock.h"

#include <vector>

using namespace RAMCloud;

/**
 * Ask the operating system to pin the current thread to a given CPU.
 *
 * \param cpu
 *      Indicates the desired CPU and hyperthread; low order 2 bits
 *      specify CPU, next bit specifies hyperthread.
 */
void bindThreadToCpu(int cpu)
{
    cpu_set_t set;
    CPU_ZERO(&set);
    CPU_SET(cpu, &set);
    sched_setaffinity((pid_t)syscall(SYS_gettid), sizeof(set), &set);
}

//----------------------------------------------------------------------
// Test functions start here
//----------------------------------------------------------------------


// Measure the cost of AtomicInt::compareExchange.
double atomicIntCmpX()
{
    int count = 1000000;
    AtomicInt value(11);
    int test = 11;
    uint64_t start = Cycles::rdtsc();
    for (int i = 0; i < count; i++) {
         value.compareExchange(test, test+2);
         test += 2;
    }
    uint64_t stop = Cycles::rdtsc();
    // printf("Final value: %d\n", value.load());
    return Cycles::toSeconds(stop - start)/count;
}
// Measure the cost of AtomicInt::inc.
double atomicIntInc()
{
    int count = 1000000;
    AtomicInt value(11);
    uint64_t start = Cycles::rdtsc();
    for (int i = 0; i < count; i++) {
         value.inc();
    }
    uint64_t stop = Cycles::rdtsc();
    // printf("Final value: %d\n", value.load());
    return Cycles::toSeconds(stop - start)/count;
}

// Measure the cost of reading an AtomicInt.
double atomicIntLoad()
{
    int count = 1000000;
    AtomicInt value(11);
    int total = 0;
    uint64_t start = Cycles::rdtsc();
    for (int i = 0; i < count; i++) {
         total += value.load();
    }
    uint64_t stop = Cycles::rdtsc();
    // printf("Total: %d\n", total);
    return Cycles::toSeconds(stop - start)/count;
}

// Measure the cost of AtomicInt::exchange.
double atomicIntXchg()
{
    int count = 1000000;
    AtomicInt value(11);
    int total = 0;
    uint64_t start = Cycles::rdtsc();
    for (int i = 0; i < count; i++) {
         total += value.exchange(i);
    }
    uint64_t stop = Cycles::rdtsc();
    // printf("Total: %d\n", total);
    return Cycles::toSeconds(stop - start)/count;
}

// Measure the cost of storing a new value in a AtomicInt.
double atomicIntStore()
{
    int count = 1000000;
    AtomicInt value(11);
    uint64_t start = Cycles::rdtsc();
    for (int i = 0; i < count; i++) {
        value.store(88);
    }
    uint64_t stop = Cycles::rdtsc();
    return Cycles::toSeconds(stop - start)/count;
}

// Measure the cost of acquiring and releasing a boost mutex in the
// fast case where the mutex is free.
double bMutexNoBlock()
{
    int count = 1000000;
    boost::mutex m;
    uint64_t start = Cycles::rdtsc();
    for (int i = 0; i < count; i++) {
        m.lock();
        m.unlock();
    }
    uint64_t stop = Cycles::rdtsc();
    return Cycles::toSeconds(stop - start)/count;
}

// Measure the cost of the exchange method on a C++ atomic_int.
double cppAtomicExchange()
{
    int count = 100000;
    std::atomic_int value(11);
    int other = 22;
    uint64_t start = Cycles::rdtsc();
    for (int i = 0; i < count; i++) {
         other = value.exchange(other);
    }
    uint64_t stop = Cycles::rdtsc();
    return Cycles::toSeconds(stop - start)/count;
}

// Measure the cost of the load method on a C++ atomic_int (seems to have
// 2 mfence operations!).
double cppAtomicLoad()
{
    int count = 100000;
    std::atomic_int value(11);
    int total = 0;
    uint64_t start = Cycles::rdtsc();
    for (int i = 0; i < count; i++) {
        total += value.load();
    }
    uint64_t stop = Cycles::rdtsc();
    // printf("Total: %d\n", total);
    return Cycles::toSeconds(stop - start)/count;
}

// Measure the minimum cost of Dispatch::poll, when there are no
// Pollers and no Timers.
double dispatchPoll()
{
    int count = 1000000;
    Dispatch dispatch;
    uint64_t start = Cycles::rdtsc();
    for (int i = 0; i < count; i++) {
        dispatch.poll();
    }
    uint64_t stop = Cycles::rdtsc();
    return Cycles::toSeconds(stop - start)/count;
}

// Measure the cost of calling ThreadId::get.
double getThreadId()
{
    int count = 1000000;
    int64_t result = 0;
    uint64_t start = Cycles::rdtsc();
    for (int i = 0; i < count; i++) {
        result += ThreadId::get();
    }
    uint64_t stop = Cycles::rdtsc();
    // printf("Result: %d\n", downCast<int>(result));
    return Cycles::toSeconds(stop - start)/count;
}

// Measure the cost of an lfence instruction.
double lfence()
{
    int count = 1000000;
    Dispatch dispatch;
    uint64_t start = Cycles::rdtsc();
    for (int i = 0; i < count; i++) {
        Fence::lfence();
    }
    uint64_t stop = Cycles::rdtsc();
    return Cycles::toSeconds(stop - start)/count;
}

// Measure the cost of creating and deleting a Dispatch::Lock from within
// the dispatch thread.
double lockInDispThrd()
{
    int count = 1000000;
    Dispatch dispatch;
    uint64_t start = Cycles::rdtsc();
    for (int i = 0; i < count; i++) {
        Dispatch::Lock lock(&dispatch);
    }
    uint64_t stop = Cycles::rdtsc();
    return Cycles::toSeconds(stop - start)/count;
}

// Measure the cost of creating and deleting a Dispatch::Lock from a thread
// other than the dispatch thread (best case: the dispatch thread has no
// pollers).
void dispatchThread(Dispatch **d, volatile int* flag)
{
    bindThreadToCpu(2);
    Dispatch dispatch;
    *d = &dispatch;
    dispatch.poll();
    *flag = 1;
    while (*flag == 1)
        dispatch.poll();
}

double lockNonDispThrd()
{
    int count = 100000;
    volatile int flag = 0;

    // Start a new thread and wait for it to create a dispatcher.
    Dispatch* dispatch;
    boost::thread thread(dispatchThread, &dispatch, &flag);
    while (flag == 0) {
        usleep(100);
    }

    uint64_t start = Cycles::rdtsc();
    for (int i = 0; i < count; i++) {
        Dispatch::Lock lock(dispatch);
    }
    uint64_t stop = Cycles::rdtsc();
    flag = 0;
    thread.join();
    return Cycles::toSeconds(stop - start)/count;
}

// Measure the cost of the Cylcles::toNanoseconds method.
double perfCyclesToNanoseconds()
{
    int count = 1000000;
    std::atomic_int value(11);
    uint64_t total = 0;
    uint64_t cycles = 994261;
    uint64_t start = Cycles::rdtsc();
    for (int i = 0; i < count; i++) {
        total += Cycles::toNanoseconds(cycles);
    }
    uint64_t stop = Cycles::rdtsc();
    // printf("Result: %lu\n", total/count);
    return Cycles::toSeconds(stop - start)/count;
}

// Measure the cost of the Cycles::toSeconds method.
double perfCyclesToSeconds()
{
    int count = 1000000;
    std::atomic_int value(11);
    double total = 0;
    uint64_t cycles = 994261;
    uint64_t start = Cycles::rdtsc();
    for (int i = 0; i < count; i++) {
        total += Cycles::toSeconds(cycles);
    }
    uint64_t stop = Cycles::rdtsc();
    // printf("Result: %.4f\n", total/count);
    return Cycles::toSeconds(stop - start)/count;
}

// Measure the cost of an sfence instruction.
double sfence()
{
    int count = 1000000;
    Dispatch dispatch;
    uint64_t start = Cycles::rdtsc();
    for (int i = 0; i < count; i++) {
        Fence::sfence();
    }
    uint64_t stop = Cycles::rdtsc();
    return Cycles::toSeconds(stop - start)/count;
}

// Sorting functor for #segmentEntrySort.
struct SegmentEntryLessThan {
  public:
    bool
    operator()(const SegmentEntryHandle a, const SegmentEntryHandle b)
    {
        return a->userData<Object>()->timestamp <
               b->userData<Object>()->timestamp;
    }
};

// Measure the time it takes to walk a Segment full of small objects,
// populate a vector with their entries, and sort it by age.
double segmentEntrySort()
{
    void *block = xmemalign(Segment::SEGMENT_SIZE, Segment::SEGMENT_SIZE);
    Segment s(0, 0, block, Segment::SEGMENT_SIZE, NULL);
    const int avgObjectSize = 100;

    DECLARE_OBJECT(obj, 2 * avgObjectSize);
    vector<SegmentEntryHandle> entries;

    int count;
    for (count = 0; ; count++) {
        obj->timestamp = static_cast<uint32_t>(generateRandom());
        uint32_t size = obj->timestamp % (2 * avgObjectSize);
        if (s.append(LOG_ENTRY_TYPE_OBJ, obj, obj->objectLength(size)) == NULL)
            break;
    }

    // doesn't appear to help
    entries.reserve(count);

    uint64_t start = rdtsc();

    // appears to take about 1/8th the time
    for (SegmentIterator i(&s); !i.isDone(); i.next()) {
        if (i.getType() == LOG_ENTRY_TYPE_OBJ)
            entries.push_back(i.getHandle());
    }

    // the rest is, unsurprisingly, here
    std::sort(entries.begin(), entries.end(), SegmentEntryLessThan());

    uint64_t stop = rdtsc();

    free(block);

    return cyclesToSeconds(stop - start);
}

// Measure the cost of acquiring and releasing a SpinLock (assuming the
// lock is initially free).
double spinLock()
{
    int count = 1000000;
    SpinLock lock;
    uint64_t start = Cycles::rdtsc();
    for (int i = 0; i < count; i++) {
        lock.lock();
        lock.unlock();
    }
    uint64_t stop = Cycles::rdtsc();
    return Cycles::toSeconds(stop - start)/count;
}

// The following struct and table define each performance test in terms of
// a string name and a function that implements the test.
struct TestInfo {
    const char* name;             // Name of the performance test; this is
                                  // what gets typed on the command line to
                                  // run the test.
    double (*func)();             // Function that implements the test;
                                  // returns the time (in seconds) for each
                                  // iteration of that test.
    const char *description;      // Short description of this test (not more
                                  // than about 40 characters, so the entire
                                  // test output fits on a single line).
};
TestInfo tests[] = {
    {"atomicIntCmpX", atomicIntCmpX,
     "AtomicInt::compareExchange"},
    {"atomicIntInc", atomicIntInc,
     "AtomicInt::inc"},
    {"atomicIntLoad", atomicIntLoad,
     "AtomicInt::load"},
    {"atomicIntStore", atomicIntStore,
     "AtomicInt::store"},
    {"atomicIntXchg", atomicIntXchg,
     "AtomicInt::exchange"},
    {"bMutexNoBlock", bMutexNoBlock,
     "Boost mutex lock/unlock (no blocking)"},
    {"cppAtomicExchg", cppAtomicExchange,
     "Exchange method on a C++ atomic_int"},
    {"cppAtomicLoad", cppAtomicLoad,
     "Read a C++ atomic_int"},
    {"cyclesToSeconds", perfCyclesToSeconds,
     "Convert a rdtsc result to (double) seconds"},
    {"cyclesToNanos", perfCyclesToNanoseconds,
     "Convert a rdtsc result to (uint64_t) nanoseconds"},
    {"dispatchPoll", dispatchPoll,
     "Dispatch::poll (no timers or pollers)"},
    {"getThreadId", getThreadId,
     "Retrieve thread id via ThreadId::get"},
    {"lfence", lfence,
     "Lfence instruction"},
    {"lockInDispThrd", lockInDispThrd,
     "Acquire/release Dispatch::Lock (in dispatch thread)"},
    {"lockNonDispThrd", lockNonDispThrd,
     "Acquire/release Dispatch::Lock (non-dispatch thread)"},
<<<<<<< HEAD
    {"segmentEntrySort", segmentEntrySort,
     "Sort a Segment full of avg. 100-byte Objects by age"},
=======
    {"sfence", sfence,
     "Sfence instruction"},
>>>>>>> 3bab617f
    {"spinLock", spinLock,
     "Acquire/release SpinLock"},
};

/**
 * Runs a particular test and prints a one-line result message.
 *
 * \param info
 *      Describes the test to run.
 */
void runTest(TestInfo& info)
{
    double secs = info.func();
    int width = printf("%-16s ", info.name);
    if (secs < 1.0e-06) {
        width += printf("%.2fns", 1e09*secs);
    } else if (secs < 1.0e-03) {
        width += printf("%.2fus", 1e06*secs);
    } else if (secs < 1.0) {
        width += printf("%.2fms", 1e03*secs);
    } else {
        width += printf("%.2fs", secs);
    }
    printf("%*s %s\n", 26-width, "", info.description);
}

int
main(int argc, char *argv[])
{
    bindThreadToCpu(3);
    if (argc == 1) {
        // No test names specified; run all tests.
        foreach (TestInfo& info, tests) {
            runTest(info);
        }
    } else {
        // Run only the tests that were specified on the command line.
        for (int i = 1; i < argc; i++) {
            bool foundTest = false;
            foreach (TestInfo& info, tests) {
                if (strcmp(argv[i], info.name) == 0) {
                    foundTest = true;
                    runTest(info);
                    break;
                }
            }
            if (!foundTest) {
                int width = printf("%-16s ??", argv[i]);
                printf("%*s No such test\n", 26-width, "");
            }
        }
    }
}<|MERGE_RESOLUTION|>--- conflicted
+++ resolved
@@ -36,13 +36,10 @@
 #include "AtomicInt.h"
 #include "Cycles.h"
 #include "Dispatch.h"
-<<<<<<< HEAD
+#include "Fence.h"
 #include "Object.h"
 #include "Segment.h"
 #include "SegmentIterator.h"
-=======
-#include "Fence.h"
->>>>>>> 3bab617f
 #include "SpinLock.h"
 
 #include <vector>
@@ -432,13 +429,10 @@
      "Acquire/release Dispatch::Lock (in dispatch thread)"},
     {"lockNonDispThrd", lockNonDispThrd,
      "Acquire/release Dispatch::Lock (non-dispatch thread)"},
-<<<<<<< HEAD
     {"segmentEntrySort", segmentEntrySort,
      "Sort a Segment full of avg. 100-byte Objects by age"},
-=======
     {"sfence", sfence,
      "Sfence instruction"},
->>>>>>> 3bab617f
     {"spinLock", spinLock,
      "Acquire/release SpinLock"},
 };
