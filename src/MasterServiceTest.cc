/* Copyright (c) 2010-2011 Stanford University
 *
 * Permission to use, copy, modify, and distribute this software for any
 * purpose with or without fee is hereby granted, provided that the above
 * copyright notice and this permission notice appear in all copies.
 *
 * THE SOFTWARE IS PROVIDED "AS IS" AND THE AUTHOR(S) DISCLAIM ALL WARRANTIES
 * WITH REGARD TO THIS SOFTWARE INCLUDING ALL IMPLIED WARRANTIES OF
 * MERCHANTABILITY AND FITNESS. IN NO EVENT SHALL AUTHORS BE LIABLE FOR
 * ANY SPECIAL, DIRECT, INDIRECT, OR CONSEQUENTIAL DAMAGES OR ANY DAMAGES
 * WHATSOEVER RESULTING FROM LOSS OF USE, DATA OR PROFITS, WHETHER IN AN
 * ACTION OF CONTRACT, NEGLIGENCE OR OTHER TORTIOUS ACTION, ARISING OUT OF
 * OR IN CONNECTION WITH THE USE OR PERFORMANCE OF THIS SOFTWARE.
 */

#include <boost/scoped_ptr.hpp>
#include "TestUtil.h"
#include "BackupManager.h"
#include "BackupService.h"
#include "BackupStorage.h"
#include "BindTransport.h"
#include "Buffer.h"
#include "ClientException.h"
#include "CoordinatorClient.h"
#include "CoordinatorService.h"
#include "ShortMacros.h"
#include "MasterClient.h"
#include "MasterService.h"
#include "TransportManager.h"

namespace RAMCloud {

namespace {
struct ServerListBuilder {
    explicit ServerListBuilder(ProtoBuf::ServerList& servers)
        : servers(servers)
    {
    }

    ServerListBuilder&
    operator()(ProtoBuf::ServerType type,
               uint64_t id,
               uint64_t segmentId,
               const char* locator,
               uint64_t userData = 0)
    {
        ProtoBuf::ServerList_Entry& server(*servers.add_server());
        server.set_server_type(type);
        server.set_server_id(id);
        server.set_segment_id(segmentId);
        server.set_service_locator(locator);
        server.set_user_data(userData);
        return *this;
    }

    ProtoBuf::ServerList& servers;
};
}

class MasterServiceTest : public ::testing::Test {
  public:
    ServerConfig config;
    BackupService::Config backupConfig;
    BackupService* backupService;
    BackupStorage* storage;
    const uint32_t segmentFrames;
    const uint32_t segmentSize;
    MasterService* service;
    BindTransport* transport;
    MasterClient* client;
    CoordinatorClient* coordinator;
    CoordinatorService* coordinatorService;

    MasterServiceTest()
        : config()
        , backupConfig()
        , backupService()
        , storage(NULL)
        , segmentFrames(2)
        , segmentSize(1 << 16)
        , service(NULL)
        , transport(NULL)
        , client(NULL)
        , coordinator(NULL)
        , coordinatorService(NULL)
    {
        config.localLocator = "mock:host=master";
        config.coordinatorLocator = "mock:host=coordinator";
        backupConfig.coordinatorLocator = "mock:host=coordinator";
        MasterService::sizeLogAndHashTable("64", "8", &config);
        logger.setLogLevels(SILENT_LOG_LEVEL);
        transport = new BindTransport();
        transportManager.registerMock(transport);
        coordinatorService = new CoordinatorService();
        transport->addService(*coordinatorService, "mock:host=coordinator");
        coordinator = new CoordinatorClient("mock:host=coordinator");

        storage = new InMemoryStorage(segmentSize, segmentFrames);
        backupService = new BackupService(backupConfig, *storage);
        transport->addService(*backupService, "mock:host=backup1");
        coordinator->enlistServer(BACKUP, "mock:host=backup1");

        service = new MasterService(config, coordinator, 1);
        transport->addService(*service, "mock:host=master");
        service->serverId.construct(
            coordinator->enlistServer(MASTER, config.localLocator));
        client =
            new MasterClient(transportManager.getSession("mock:host=master"));
        ProtoBuf::Tablets_Tablet& tablet(*service->tablets.add_tablet());
        tablet.set_table_id(0);
        tablet.set_start_object_id(0);
        tablet.set_end_object_id(~0UL);
        tablet.set_user_data(reinterpret_cast<uint64_t>(new Table(0)));
    }

    ~MasterServiceTest() {
        delete client;
        delete service;
        delete backupService;
        delete storage;
        delete coordinator;
        delete coordinatorService;
        transportManager.unregisterMock();
        delete transport;
    }

    uint32_t
    buildRecoverySegment(char *segmentBuf, uint32_t segmentCapacity,
                            uint64_t tblId, uint64_t objId, uint64_t version,
                            string objContents)
    {
        Segment s(0UL, 0, segmentBuf,
                    downCast<uint32_t>(segmentCapacity), NULL);

        DECLARE_OBJECT(newObject, objContents.length() + 1);
        newObject->id.objectId = objId;
        newObject->id.tableId = tblId;
        newObject->version = version;
        strcpy(newObject->data, objContents.c_str()); // NOLINT fuck off

        uint32_t len = downCast<uint32_t>(objContents.length()) + 1;
        const void *p = s.append(LOG_ENTRY_TYPE_OBJ, newObject,
            newObject->objectLength(len))->userData();
        assert(p != NULL);
        s.close();
        return downCast<uint32_t>(static_cast<const char*>(p) - segmentBuf);
    }

    uint32_t
    buildRecoverySegment(char *segmentBuf, uint64_t segmentCapacity,
                            ObjectTombstone *tomb)
    {
        Segment s(0UL, 0, segmentBuf,
                    downCast<uint32_t>(segmentCapacity), NULL);
        const void *p = s.append(LOG_ENTRY_TYPE_OBJTOMB,
            tomb, sizeof(*tomb))->userData();
        assert(p != NULL);
        s.close();
        return downCast<uint32_t>(static_cast<const char*>(p) - segmentBuf);
    }

    void
    verifyRecoveryObject(uint64_t tblId, uint64_t objId, string contents)
    {
        Buffer value;
        client->read(downCast<uint32_t>(tblId), objId, &value);
        const char *s = reinterpret_cast<const char *>(
            value.getRange(0, value.getTotalLength()));
        EXPECT_EQ(0, strcmp(s, contents.c_str()));
    }

    static bool
    recoverSegmentFilter(string s)
    {
        return (s == "recoverSegment" || s == "recover" ||
                s == "tabletsRecovered" || s == "setTablets");
    }

    void
    appendTablet(ProtoBuf::Tablets& tablets,
                    uint64_t partitionId,
                    uint32_t tableId,
                    uint64_t start, uint64_t end)
    {
        ProtoBuf::Tablets::Tablet& tablet(*tablets.add_tablet());
        tablet.set_table_id(tableId);
        tablet.set_start_object_id(start);
        tablet.set_end_object_id(end);
        tablet.set_state(ProtoBuf::Tablets::Tablet::RECOVERING);
        tablet.set_user_data(partitionId);
    }

    void
    createTabletList(ProtoBuf::Tablets& tablets)
    {
        appendTablet(tablets, 0, 123, 0, 9);
        appendTablet(tablets, 0, 123, 10, 19);
        appendTablet(tablets, 0, 123, 20, 29);
        appendTablet(tablets, 0, 124, 20, 100);
    }

<<<<<<< HEAD
    void
    test_recover_basics()
    {
        void* segMem = xmemalign(segmentSize, segmentSize);
        Tub<uint64_t> serverId;
        serverId.construct(123);
        BackupManager mgr(coordinator, serverId, 1);
        Segment _(123, 87, segMem, segmentSize, &mgr);
        mgr.sync();

        ProtoBuf::Tablets tablets;
        createTabletList(tablets);
        BackupClient::StartReadingData::Result result;
        BackupClient(transportManager.getSession("mock:host=backup1")).
            startReadingData(123, tablets, &result);

        ProtoBuf::ServerList backups;
        ServerListBuilder{backups}
            (ProtoBuf::BACKUP, 123, 87, "mock:host=backup1");

        TestLog::Enable __(&recoverSegmentFilter);
        client->recover(123, 0, tablets, backups);
        assertMatchesPosixRegex(
            "recover: Starting recovery of 4 tablets on masterId 2 | "
            "setTablets: Now serving tablets: | "
            "setTablets: table:                    0, "
                        "start:                    0, "
                        "end  : 18446744073709551615 | "
            "setTablets: table:                  123, "
                        "start:                    0, "
                        "end  :                    9 | "
            "setTablets: table:                  123, "
                        "start:                   10, "
                        "end  :                   19 | "
            "setTablets: table:                  123, "
                        "start:                   20, "
                        "end  :                   29 | "
            "setTablets: table:                  124, "
                        "start:                   20, "
                        "end  :                  100 | "
            "recover: Recovering master 123, partition 0, 1 hosts | "
            "recover: Starting getRecoveryData from mock:host=backup1 for "
            "segment 87 on channel 0 (initial round of RPCs) | "
            "recover: Waiting on recovery data for segment 87 from "
            "mock:host=backup1 | ",
            TestLog::get());
        assertMatchesPosixRegex(
            "recover: Recovering segment 87 with size 0 | "
            "recoverSegment: recoverSegment 87, ... | ",
            TestLog::get());
        assertMatchesPosixRegex(
            "recover: Checking mock:host=backup1 off the list for 87 | "
            "recover: Checking mock:host=backup1 off the list for 87 | ",
            TestLog::get());
        assertMatchesPosixRegex(
            "recover: set tablet 123 0 9 to locator mock:host=master, id 2 | "
            "recover: set tablet 123 10 19 to locator mock:host=master, id 2 | "
            "recover: set tablet 123 20 29 to locator mock:host=master, id 2 | "
            "recover: set tablet 124 20 100 to locator mock:host=master, "
            "id 2 | "
            "tabletsRecovered: called by masterId 2 with 4 tablets, "
            "5 will entries",
            TestLog::get());

        free(segMem);
    }

    /**
     * Properties checked:
     * 1) At most length of tasks number of RPCs are started initially
     *    even with a longer backup list.
     * 2) Ensures that if a segment is only requested in the initial
     *    round of RPCs once.
     * 3) Ensures that if an entry in the server list is skipped because
     *    another RPC is outstanding for the same segment it is retried
     *    if the earlier RPC fails.
     * 4) Ensures that if an RPC succeeds for one copy of a segment other
     *    RPCs for that segment don't occur.
     * 5) A transport exception at construction time caused that entry
     *    to be skipped and a new entry to be tried immediate, both
     *    during initial RPC starts and following ones.
     */
    void
    test_recover()
    {
        void* segMem = xmemalign(segmentSize, segmentSize);
        Tub<uint64_t> serverId;
        serverId.construct(123);
        BackupManager mgr(coordinator, serverId, 1);
        Segment __(123, 88, segMem, segmentSize, &mgr);
        mgr.sync();

        InMemoryStorage storage2{segmentSize, segmentFrames};
        BackupService backupService2{backupConfig, *storage};
        transport->addService(backupService2, "mock:host=backup2");
        coordinator->enlistServer(BACKUP, "mock:host=backup2");

        ProtoBuf::Tablets tablets;
        createTabletList(tablets);
        BackupClient::StartReadingData::Result result;
        BackupClient(transportManager.getSession("mock:host=backup1")).
            startReadingData(123, tablets, &result);

        ProtoBuf::ServerList backups;
        ServerListBuilder{backups}
            // Started in initial round of RPCs - eventually fails
            (ProtoBuf::BACKUP, 123, 87, "mock:host=backup1")
            // Skipped in initial round of RPCs (prior is in-flight)
            // starts later after failure from earlier entry
            (ProtoBuf::BACKUP, 123, 87, "mock:host=backup2")
            // Started in initial round of RPCs - eventually succeeds
            (ProtoBuf::BACKUP, 123, 88, "mock:host=backup1")
            // Skipped in all rounds of RPCs (prior succeeds)
            (ProtoBuf::BACKUP, 123, 88, "mock:host=backup2")
            // Started in initial round of RPCs - eventually fails
            (ProtoBuf::BACKUP, 123, 89, "mock:host=backup1")
            // Fails to start in initial round of RPCs - bad locator
            (ProtoBuf::BACKUP, 123, 90, "mock:host=backup3")
            // Started in initial round of RPCs - eventually fails
            (ProtoBuf::BACKUP, 123, 91, "mock:host=backup1")
            // Fails to start in later rounds of RPCs - bad locator
            (ProtoBuf::BACKUP, 123, 92, "mock:host=backup4")
            // Started in later rounds of RPCs - eventually fails
            (ProtoBuf::BACKUP, 123, 93, "mock:host=backup1")
        ;

        TestLog::Enable _;
        CPPUNIT_ASSERT_THROW(service->recover(123, 0, backups),
                             SegmentRecoveryFailedException);
        // 1,2,3) 87 was requested from the first server list entry.
        assertMatchesPosixRegex(
            "recover: Starting getRecoveryData from mock:host=backup1 "
            "for segment 87 on channel . (initial round of RPCs)",
            TestLog::get());
        CPPUNIT_ASSERT_EQUAL(MasterService::REC_REQ_FAILED,
                             backups.server(0).user_data());
        // 2,3) 87 was *not* requested a second time in the initial RPC round
        // but was requested later once the first failed.
        assertMatchesPosixRegex(
            "recover: Starting getRecoveryData from mock:host=backup2 "
            "for segment 87 .* (after RPC completion)",
            TestLog::get());
        CPPUNIT_ASSERT_EQUAL(MasterService::REC_REQ_FAILED,
                             backups.server(0).user_data());
        // 1,4) 88 was requested from the third server list entry and
        //      succeeded, which knocks the third and forth entries into
        //      OK status, preventing the launch of the forth entry
        assertMatchesPosixRegex(
            "recover: Starting getRecoveryData from mock:host=backup1 "
            "for segment 88 on channel . (initial round of RPCs)",
            TestLog::get());
        assertMatchesPosixRegex(
            "recover: Checking mock:host=backup1 off the list for 88 | "
            "recover: Checking mock:host=backup2 off the list for 88",
            TestLog::get());
        // 1,4) 88 was requested NOT from the forth server list entry.
        assertNotMatchesPosixRegex(
            "recover: Starting getRecoveryData from mock:host=backup2 "
            "for segment 88 .* (after RPC completion)",
            TestLog::get());
        CPPUNIT_ASSERT_EQUAL(MasterService::REC_REQ_OK,
                             backups.server(2).user_data());
        CPPUNIT_ASSERT_EQUAL(MasterService::REC_REQ_OK,
                             backups.server(3).user_data());
        // 1) Checking to ensure RPCs for 87, 88, 89, 90 went first round
        //    and that 91 got issued in place, first-found due to 90's
        //    bad locator
        assertMatchesPosixRegex(
            "recover: Starting getRecoveryData from mock:host=backup1 "
            "for segment 89 on channel . (initial round of RPCs)",
            TestLog::get());
        CPPUNIT_ASSERT_EQUAL(MasterService::REC_REQ_FAILED,
                             backups.server(4).user_data());
        assertMatchesPosixRegex(
            "recover: Starting getRecoveryData from mock:host=backup3 "
            "for segment 90 on channel . (initial round of RPCs)",
            TestLog::get());
        // 5) Checks bad locators for initial RPCs are handled
        assertMatchesPosixRegex(
            "No transport found for this service locator: mock:host=backup3",
            TestLog::get());
        CPPUNIT_ASSERT_EQUAL(MasterService::REC_REQ_FAILED,
                             backups.server(5).user_data());
        assertMatchesPosixRegex(
            "recover: Starting getRecoveryData from mock:host=backup1 "
            "for segment 91 on channel . (initial round of RPCs)",
            TestLog::get());
        CPPUNIT_ASSERT_EQUAL(MasterService::REC_REQ_FAILED,
                             backups.server(6).user_data());
        assertMatchesPosixRegex(
            "recover: Starting getRecoveryData from mock:host=backup4 "
            "for segment 92 on channel . (after RPC completion)",
            TestLog::get());
        // 5) Checks bad locators for non-initial RPCs are handled
        assertMatchesPosixRegex(
            "No transport found for this service locator: mock:host=backup4",
            TestLog::get());
        CPPUNIT_ASSERT_EQUAL(MasterService::REC_REQ_FAILED,
                             backups.server(7).user_data());
        assertMatchesPosixRegex(
            "recover: Starting getRecoveryData from mock:host=backup1 "
            "for segment 93 on channel . (after RPC completion)",
            TestLog::get());
        CPPUNIT_ASSERT_EQUAL(MasterService::REC_REQ_FAILED,
                             backups.server(8).user_data());

        free(segMem);
    }

    uint32_t
    buildRecoverySegment(void* segmentBuf, uint32_t segmentCapacity,
                         uint64_t tblId, uint64_t objId, uint64_t version,
                         string objContents)
    {
        Segment s(0UL, 0, segmentBuf,
                  downCast<uint32_t>(segmentCapacity), NULL);
=======
    DISALLOW_COPY_AND_ASSIGN(MasterServiceTest);
};

TEST_F(MasterServiceTest, create_basics) {
    uint64_t version;
    EXPECT_EQ(0U, client->create(0, "item0", 5, &version));
    EXPECT_EQ(1U, version);
    EXPECT_EQ(1U, client->create(0, "item1", 5, &version));
    EXPECT_EQ(2U, version);
    EXPECT_EQ(2U, client->create(0, "item2", 5));

    Buffer value;
    client->read(0, 0, &value);
    EXPECT_EQ("item0", TestUtil::toString(&value));
    client->read(0, 1, &value);
    EXPECT_EQ("item1", TestUtil::toString(&value));
    client->read(0, 2, &value);
    EXPECT_EQ("item2", TestUtil::toString(&value));
}
TEST_F(MasterServiceTest, create_badTable) {
    EXPECT_THROW(client->create(4, "", 1),
                 TableDoesntExistException);
}

TEST_F(MasterServiceTest, read_basics) {
    client->create(0, "abcdef", 6);
>>>>>>> 3bab617f

    Buffer value;
    uint64_t version;
    client->read(0, 0, &value, NULL, &version);
    EXPECT_EQ(1U, version);
    EXPECT_EQ("abcdef", TestUtil::toString(&value));
}
TEST_F(MasterServiceTest, read_badTable) {
    Buffer value;
    EXPECT_THROW(client->read(4, 0, &value),
                 TableDoesntExistException);
}
TEST_F(MasterServiceTest, read_noSuchObject) {
    Buffer value;
    EXPECT_THROW(client->read(0, 5, &value),
                 ObjectDoesntExistException);
}
TEST_F(MasterServiceTest, read_rejectRules) {
    client->create(0, "abcdef", 6);

    Buffer value;
    RejectRules rules;
    memset(&rules, 0, sizeof(rules));
    rules.versionNeGiven = true;
    rules.givenVersion = 2;
    uint64_t version;
    EXPECT_THROW(client->read(0, 0, &value, &rules, &version),
                 WrongVersionException);
    EXPECT_EQ(1U, version);
}

<<<<<<< HEAD
        uint32_t len = downCast<uint32_t>(objContents.length()) + 1;
        const void *p = s.append(LOG_ENTRY_TYPE_OBJ, newObject,
            newObject->objectLength(len))->userData();
        assert(p != NULL);
        s.close();
        return downCast<uint32_t>(static_cast<const char*>(p) -
                                  static_cast<const char*>(segmentBuf));
    }

    uint32_t
    buildRecoverySegment(void* segmentBuf, uint64_t segmentCapacity,
                         ObjectTombstone *tomb)
    {
        Segment s(0UL, 0, segmentBuf,
                  downCast<uint32_t>(segmentCapacity), NULL);
        const void *p = s.append(LOG_ENTRY_TYPE_OBJTOMB,
            tomb, sizeof(*tomb))->userData();
        assert(p != NULL);
        s.close();
        return downCast<uint32_t>(static_cast<const char*>(p) -
                                  static_cast<const char*>(segmentBuf));
    }
=======
TEST_F(MasterServiceTest, multiRead_basics) {
    client->create(0, "firstVal", 8);
    client->create(0, "secondVal", 9);

    std::vector<MasterClient::ReadObject*> requests;

    Tub<Buffer> val1;
    MasterClient::ReadObject request1(0, 0, &val1);
    request1.status = STATUS_RETRY;
    requests.push_back(&request1);
    Tub<Buffer> val2;
    MasterClient::ReadObject request2(0, 1, &val2);
    request2.status = STATUS_RETRY;
    requests.push_back(&request2);

    client->multiRead(requests);

    EXPECT_STREQ("STATUS_OK", statusToSymbol(request1.status));
    EXPECT_EQ(1U, request1.version);
    EXPECT_EQ("firstVal", TestUtil::toString(val1.get()));
    EXPECT_STREQ("STATUS_OK", statusToSymbol(request2.status));
    EXPECT_EQ(2U, request2.version);
    EXPECT_EQ("secondVal", TestUtil::toString(val2.get()));
}
TEST_F(MasterServiceTest, multiRead_badTable) {
    client->create(0, "value1", 6);

    std::vector<MasterClient::ReadObject*> requests;
>>>>>>> 3bab617f

    Tub<Buffer> val1;
    MasterClient::ReadObject request1(0, 0, &val1);
    request1.status = STATUS_RETRY;
    requests.push_back(&request1);

<<<<<<< HEAD
    void
    test_recoverSegment()
    {
        const uint32_t segLen = 8192;
        void* seg = xmemalign(segLen, segLen);
        uint32_t len; // number of bytes in a recovery segment
        Buffer value;
        bool ret;
        const ObjectTombstone *tomb1 = NULL;
        const ObjectTombstone *tomb2 = NULL;

        ////////////////////////////////////////////////////////////////////
        // For Object recovery there are 3 major cases:
        //  1) Object is in the HashTable, but no corresponding Tombstone.
        //     The recovered obj is only added if the version is newer than
        //     the existing obj.
        //
        //  2) Opposite of 1 above.
        //     The recovered obj is only added if the version is newer than
        //     the tombstone. If so, the tombstone is also discarded.
        //
        //  3) Neither an Object nor Tombstone is present.
        //     The recovered obj is always added.
        ////////////////////////////////////////////////////////////////////

        // Case 1a: Newer object already there; ignore object.
        len = buildRecoverySegment(seg, segLen, 0, 2000, 1, "newer guy");
        service->recoverSegment(0, seg, len);
        verifyRecoveryObject(0, 2000, "newer guy");
        len = buildRecoverySegment(seg, segLen, 0, 2000, 0, "older guy");
        service->recoverSegment(0, seg, len);
        verifyRecoveryObject(0, 2000, "newer guy");

        // Case 1b: Older object already there; replace object.
        len = buildRecoverySegment(seg, segLen, 0, 2001, 0, "older guy");
        service->recoverSegment(0, seg, len);
        verifyRecoveryObject(0, 2001, "older guy");
        len = buildRecoverySegment(seg, segLen, 0, 2001, 1, "newer guy");
        service->recoverSegment(0, seg, len);
        verifyRecoveryObject(0, 2001, "newer guy");

        // Case 2a: Equal/newer tombstone already there; ignore object.
        ObjectTombstone t1(0, 0, 2002, 1);
        LogEntryHandle logTomb1 = service->log.append(LOG_ENTRY_TYPE_OBJTOMB,
            &t1, sizeof(t1), false);
        ret = service->objectMap.replace(logTomb1);
        CPPUNIT_ASSERT_EQUAL(false, ret);
        len = buildRecoverySegment(seg, segLen, 0, 2002, 1, "equal guy");
        service->recoverSegment(0, seg, len);
        len = buildRecoverySegment(seg, segLen, 0, 2002, 0, "older guy");
        service->recoverSegment(0, seg, len);
        CPPUNIT_ASSERT_EQUAL(logTomb1, service->objectMap.lookup(0, 2002));
        service->removeTombstones();
        CPPUNIT_ASSERT_THROW(client->read(0, 2002, &value),
                             ObjectDoesntExistException);

        // Case 2b: Lesser tombstone already there; add object, remove tomb.
        ObjectTombstone t2(0, 0, 2003, 10);
        LogEntryHandle logTomb2 = service->log.append(LOG_ENTRY_TYPE_OBJTOMB,
            &t2, sizeof(t2), false);
        ret = service->objectMap.replace(logTomb2);
        CPPUNIT_ASSERT_EQUAL(false, ret);
        len = buildRecoverySegment(seg, segLen, 0, 2003, 11, "newer guy");
        service->recoverSegment(0, seg, len);
        verifyRecoveryObject(0, 2003, "newer guy");
        CPPUNIT_ASSERT(service->objectMap.lookup(0, 2003) != NULL);
        CPPUNIT_ASSERT(service->objectMap.lookup(0, 2003) != logTomb1);
        CPPUNIT_ASSERT(service->objectMap.lookup(0, 2003) != logTomb2);
        service->removeTombstones();

        // Case 3: No tombstone, no object. Recovered object always added.
        CPPUNIT_ASSERT_EQUAL(NULL, service->objectMap.lookup(0, 2004));
        len = buildRecoverySegment(seg, segLen, 0, 2004, 0, "only guy");
        service->recoverSegment(0, seg, len);
        verifyRecoveryObject(0, 2004, "only guy");

        ////////////////////////////////////////////////////////////////////
        // For ObjectTombstone recovery there are the same 3 major cases:
        //  1) Object is in  the HashTable, but no corresponding Tombstone.
        //     The recovered tomb is only added if the version is equal to
        //     or greater than the object. If so, the object is purged.
        //
        //  2) Opposite of 1 above.
        //     The recovered tomb is only added if the version is newer than
        //     the current tombstone. If so, the old tombstone is discarded.
        //
        //  3) Neither an Object nor Tombstone is present.
        //     The recovered tombstone is always added.
        ////////////////////////////////////////////////////////////////////

        // Case 1a: Newer object already there; ignore tombstone.
        len = buildRecoverySegment(seg, segLen, 0, 2005, 1, "newer guy");
        service->recoverSegment(0, seg, len);
        ObjectTombstone t3(0, 0, 2005, 0);
        len = buildRecoverySegment(seg, segLen, &t3);
        service->recoverSegment(0, seg, len);
        verifyRecoveryObject(0, 2005, "newer guy");

        // Case 1b: Equal/older object already there; discard and add tombstone.
        len = buildRecoverySegment(seg, segLen, 0, 2006, 0, "equal guy");
        service->recoverSegment(0, seg, len);
        verifyRecoveryObject(0, 2006, "equal guy");
        ObjectTombstone t4(0, 0, 2006, 0);
        len = buildRecoverySegment(seg, segLen, &t4);
        service->recoverSegment(0, seg, len);
        service->removeTombstones();
        CPPUNIT_ASSERT_EQUAL(NULL, service->objectMap.lookup(0, 2006));
        CPPUNIT_ASSERT_THROW(client->read(0, 2006, &value),
                             ObjectDoesntExistException);

        len = buildRecoverySegment(seg, segLen, 0, 2007, 0, "older guy");
        service->recoverSegment(0, seg, len);
        verifyRecoveryObject(0, 2007, "older guy");
        ObjectTombstone t5(0, 0, 2007, 1);
        len = buildRecoverySegment(seg, segLen, &t5);
        service->recoverSegment(0, seg, len);
        service->removeTombstones();
        CPPUNIT_ASSERT_EQUAL(NULL, service->objectMap.lookup(0, 2007));
        CPPUNIT_ASSERT_THROW(client->read(0, 2007, &value),
                             ObjectDoesntExistException);

        // Case 2a: Newer tombstone already there; ignore.
        ObjectTombstone t6(0, 0, 2008, 1);
        len = buildRecoverySegment(seg, segLen, &t6);
        service->recoverSegment(0, seg, len);
        tomb1 = service->objectMap.lookup(0, 2008)->userData<ObjectTombstone>();
        CPPUNIT_ASSERT(tomb1 != NULL);
        CPPUNIT_ASSERT_EQUAL(1, tomb1->objectVersion);
        ObjectTombstone t7(0, 0, 2008, 0);
        len = buildRecoverySegment(seg, segLen, &t7);
        service->recoverSegment(0, seg, len);
        tomb2 = service->objectMap.lookup(0, 2008)->userData<ObjectTombstone>();
        CPPUNIT_ASSERT_EQUAL(tomb1, tomb2);

        // Case 2b: Older tombstone already there; replace.
        ObjectTombstone t8(0, 0, 2009, 0);
        len = buildRecoverySegment(seg, segLen, &t8);
        service->recoverSegment(0, seg, len);
        tomb1 = service->objectMap.lookup(0, 2009)->userData<ObjectTombstone>();
        CPPUNIT_ASSERT(tomb1 != NULL);
        CPPUNIT_ASSERT_EQUAL(0, tomb1->objectVersion);
        ObjectTombstone t9(0, 0, 2009, 1);
        len = buildRecoverySegment(seg, segLen, &t9);
        service->recoverSegment(0, seg, len);
        tomb2 = service->objectMap.lookup(0, 2009)->userData<ObjectTombstone>();
        CPPUNIT_ASSERT_EQUAL(1, tomb2->objectVersion);

        // Case 3: No tombstone, no object. Recovered tombstone always added.
        CPPUNIT_ASSERT_EQUAL(NULL, service->objectMap.lookup(0, 2010));
        ObjectTombstone t10(0, 0, 2010, 0);
        len = buildRecoverySegment(seg, segLen, &t10);
        service->recoverSegment(0, seg, len);
        CPPUNIT_ASSERT(service->objectMap.lookup(0, 2010) != NULL);
        CPPUNIT_ASSERT_EQUAL(LOG_ENTRY_TYPE_OBJTOMB,
            service->objectMap.lookup(0, 2010)->type());
        CPPUNIT_ASSERT_EQUAL(0, memcmp(&t10, service->objectMap.lookup(
            0, 2010)->userData(), sizeof(t10)));
    }
=======
    Tub<Buffer> valError;
    MasterClient::ReadObject requestError(10, 0, &valError);
    requestError.status = STATUS_RETRY;
    requests.push_back(&requestError);
>>>>>>> 3bab617f

    client->multiRead(requests);

    EXPECT_STREQ("STATUS_OK", statusToSymbol(request1.status));
    EXPECT_EQ(1U, request1.version);
    EXPECT_EQ("value1", TestUtil::toString(val1.get()));
    EXPECT_STREQ("STATUS_TABLE_DOESNT_EXIST",
                 statusToSymbol(requestError.status));
}
TEST_F(MasterServiceTest, multiRead_noSuchObject) {
    client->create(0, "firstVal", 8);
    client->create(0, "secondVal", 9);

    std::vector<MasterClient::ReadObject*> requests;

    Tub<Buffer> val1;
    MasterClient::ReadObject request1(0, 0, &val1);
    request1.status = STATUS_RETRY;
    requests.push_back(&request1);

    Tub<Buffer> valError;
    MasterClient::ReadObject requestError(0, 20, &valError);
    requestError.status = STATUS_RETRY;
    requests.push_back(&requestError);

    Tub<Buffer> val2;
    MasterClient::ReadObject request2(0, 1, &val2);
    request2.status = STATUS_RETRY;
    requests.push_back(&request2);

    client->multiRead(requests);

    EXPECT_STREQ("STATUS_OK", statusToSymbol(request1.status));
    EXPECT_EQ(1U, request1.version);
    EXPECT_EQ("firstVal", TestUtil::toString(val1.get()));

    EXPECT_STREQ("STATUS_OBJECT_DOESNT_EXIST",
                            statusToSymbol(requestError.status));

    EXPECT_STREQ("STATUS_OK", statusToSymbol(request2.status));
    EXPECT_EQ(2U, request2.version);
    EXPECT_EQ("secondVal", TestUtil::toString(val2.get()));
}

TEST_F(MasterServiceTest, detectSegmentRecoveryFailure_success) {
    typedef MasterService MS;
    ProtoBuf::ServerList backups;
    ServerListBuilder{backups}
        (ProtoBuf::BACKUP, 123, 87, "mock:host=backup1", MS::REC_REQ_FAILED)
        (ProtoBuf::BACKUP, 123, 88, "mock:host=backup1", MS::REC_REQ_OK)
        (ProtoBuf::BACKUP, 123, 89, "mock:host=backup1", MS::REC_REQ_OK)
        (ProtoBuf::BACKUP, 123, 88, "mock:host=backup1", MS::REC_REQ_OK)
        (ProtoBuf::BACKUP, 123, 87, "mock:host=backup1", MS::REC_REQ_OK)
    ;
    detectSegmentRecoveryFailure(99, 3, backups);
}

TEST_F(MasterServiceTest, detectSegmentRecoveryFailure_failure) {
    typedef MasterService MS;
    ProtoBuf::ServerList backups;
    ServerListBuilder{backups}
        (ProtoBuf::BACKUP, 123, 87, "mock:host=backup1", MS::REC_REQ_FAILED)
        (ProtoBuf::BACKUP, 123, 88, "mock:host=backup1", MS::REC_REQ_OK)
    ;
    EXPECT_THROW(detectSegmentRecoveryFailure(99, 3, backups),
                  SegmentRecoveryFailedException);
}

TEST_F(MasterServiceTest, recover_basics) {
    char segMem[segmentSize];
    Tub<uint64_t> serverId;
    serverId.construct(123);
    BackupManager mgr(coordinator, serverId, 1);
    Segment _(123, 87, segMem, segmentSize, &mgr);
    mgr.sync();

    ProtoBuf::Tablets tablets;
    createTabletList(tablets);
    BackupClient::StartReadingData::Result result;
    BackupClient(transportManager.getSession("mock:host=backup1")).
        startReadingData(123, tablets, &result);

    ProtoBuf::ServerList backups;
    ServerListBuilder{backups}
        (ProtoBuf::BACKUP, 123, 87, "mock:host=backup1");

    TestLog::Enable __(&recoverSegmentFilter);
    client->recover(123, 0, tablets, backups);
    EXPECT_TRUE(TestUtil::matchesPosixRegex(
        "recover: Starting recovery of 4 tablets on masterId 2 | "
        "setTablets: Now serving tablets: | "
        "setTablets: table:                    0, "
                    "start:                    0, "
                    "end  : 18446744073709551615 | "
        "setTablets: table:                  123, "
                    "start:                    0, "
                    "end  :                    9 | "
        "setTablets: table:                  123, "
                    "start:                   10, "
                    "end  :                   19 | "
        "setTablets: table:                  123, "
                    "start:                   20, "
                    "end  :                   29 | "
        "setTablets: table:                  124, "
                    "start:                   20, "
                    "end  :                  100 | "
        "recover: Recovering master 123, partition 0, 1 hosts | "
        "recover: Starting getRecoveryData from mock:host=backup1 for "
        "segment 87 on channel 0 (initial round of RPCs) | "
        "recover: Waiting on recovery data for segment 87 from "
        "mock:host=backup1 | ",
        TestLog::get()));
    EXPECT_TRUE(TestUtil::matchesPosixRegex(
        "recover: Recovering segment 87 with size 0 | "
        "recoverSegment: recoverSegment 87, ... | ",
        TestLog::get()));
    EXPECT_TRUE(TestUtil::matchesPosixRegex(
        "recover: Checking mock:host=backup1 off the list for 87 | "
        "recover: Checking mock:host=backup1 off the list for 87 | ",
        TestLog::get()));
    EXPECT_TRUE(TestUtil::matchesPosixRegex(
        "recover: set tablet 123 0 9 to locator mock:host=master, id 2 | "
        "recover: set tablet 123 10 19 to locator mock:host=master, id 2 | "
        "recover: set tablet 123 20 29 to locator mock:host=master, id 2 | "
        "recover: set tablet 124 20 100 to locator mock:host=master, "
        "id 2 | "
        "tabletsRecovered: called by masterId 2 with 4 tablets, "
        "5 will entries",
        TestLog::get()));
}

/**
    * Properties checked:
    * 1) At most length of tasks number of RPCs are started initially
    *    even with a longer backup list.
    * 2) Ensures that if a segment is only requested in the initial
    *    round of RPCs once.
    * 3) Ensures that if an entry in the server list is skipped because
    *    another RPC is outstanding for the same segment it is retried
    *    if the earlier RPC fails.
    * 4) Ensures that if an RPC succeeds for one copy of a segment other
    *    RPCs for that segment don't occur.
    * 5) A transport exception at construction time caused that entry
    *    to be skipped and a new entry to be tried immediate, both
    *    during initial RPC starts and following ones.
    */
TEST_F(MasterServiceTest, recover) {
    char segMem[segmentSize];
    Tub<uint64_t> serverId;
    serverId.construct(123);
    BackupManager mgr(coordinator, serverId, 1);
    Segment __(123, 88, segMem, segmentSize, &mgr);
    mgr.sync();

    InMemoryStorage storage2{segmentSize, segmentFrames};
    BackupService backupService2{backupConfig, *storage};
    transport->addService(backupService2, "mock:host=backup2");
    coordinator->enlistServer(BACKUP, "mock:host=backup2");

    ProtoBuf::Tablets tablets;
    createTabletList(tablets);
    BackupClient::StartReadingData::Result result;
    BackupClient(transportManager.getSession("mock:host=backup1")).
        startReadingData(123, tablets, &result);

    ProtoBuf::ServerList backups;
    ServerListBuilder{backups}
        // Started in initial round of RPCs - eventually fails
        (ProtoBuf::BACKUP, 123, 87, "mock:host=backup1")
        // Skipped in initial round of RPCs (prior is in-flight)
        // starts later after failure from earlier entry
        (ProtoBuf::BACKUP, 123, 87, "mock:host=backup2")
        // Started in initial round of RPCs - eventually succeeds
        (ProtoBuf::BACKUP, 123, 88, "mock:host=backup1")
        // Skipped in all rounds of RPCs (prior succeeds)
        (ProtoBuf::BACKUP, 123, 88, "mock:host=backup2")
        // Started in initial round of RPCs - eventually fails
        (ProtoBuf::BACKUP, 123, 89, "mock:host=backup1")
        // Fails to start in initial round of RPCs - bad locator
        (ProtoBuf::BACKUP, 123, 90, "mock:host=backup3")
        // Started in initial round of RPCs - eventually fails
        (ProtoBuf::BACKUP, 123, 91, "mock:host=backup1")
        // Fails to start in later rounds of RPCs - bad locator
        (ProtoBuf::BACKUP, 123, 92, "mock:host=backup4")
        // Started in later rounds of RPCs - eventually fails
        (ProtoBuf::BACKUP, 123, 93, "mock:host=backup1")
    ;

    TestLog::Enable _;
    EXPECT_THROW(service->recover(123, 0, backups),
                 SegmentRecoveryFailedException);
    // 1,2,3) 87 was requested from the first server list entry.
    EXPECT_TRUE(TestUtil::matchesPosixRegex(
        "recover: Starting getRecoveryData from mock:host=backup1 "
        "for segment 87 on channel . (initial round of RPCs)",
        TestLog::get()));
    EXPECT_EQ(MasterService::REC_REQ_FAILED,
              backups.server(0).user_data());
    // 2,3) 87 was *not* requested a second time in the initial RPC round
    // but was requested later once the first failed.
    EXPECT_TRUE(TestUtil::matchesPosixRegex(
        "recover: Starting getRecoveryData from mock:host=backup2 "
        "for segment 87 .* (after RPC completion)",
        TestLog::get()));
    EXPECT_EQ(MasterService::REC_REQ_FAILED,
              backups.server(0).user_data());
    // 1,4) 88 was requested from the third server list entry and
    //      succeeded, which knocks the third and forth entries into
    //      OK status, preventing the launch of the forth entry
    EXPECT_TRUE(TestUtil::matchesPosixRegex(
        "recover: Starting getRecoveryData from mock:host=backup1 "
        "for segment 88 on channel . (initial round of RPCs)",
        TestLog::get()));
    EXPECT_TRUE(TestUtil::matchesPosixRegex(
        "recover: Checking mock:host=backup1 off the list for 88 | "
        "recover: Checking mock:host=backup2 off the list for 88",
        TestLog::get()));
    // 1,4) 88 was requested NOT from the forth server list entry.
    EXPECT_TRUE(TestUtil::doesNotMatchPosixRegex(
        "recover: Starting getRecoveryData from mock:host=backup2 "
        "for segment 88 .* (after RPC completion)",
        TestLog::get()));
    EXPECT_EQ(MasterService::REC_REQ_OK, backups.server(2).user_data());
    EXPECT_EQ(MasterService::REC_REQ_OK, backups.server(3).user_data());
    // 1) Checking to ensure RPCs for 87, 88, 89, 90 went first round
    //    and that 91 got issued in place, first-found due to 90's
    //    bad locator
    EXPECT_TRUE(TestUtil::matchesPosixRegex(
        "recover: Starting getRecoveryData from mock:host=backup1 "
        "for segment 89 on channel . (initial round of RPCs)",
        TestLog::get()));
    EXPECT_EQ(MasterService::REC_REQ_FAILED, backups.server(4).user_data());
    EXPECT_TRUE(TestUtil::matchesPosixRegex(
        "recover: Starting getRecoveryData from mock:host=backup3 "
        "for segment 90 on channel . (initial round of RPCs)",
        TestLog::get()));
    // 5) Checks bad locators for initial RPCs are handled
    EXPECT_TRUE(TestUtil::matchesPosixRegex(
        "No transport found for this service locator: mock:host=backup3",
        TestLog::get()));
    EXPECT_EQ(MasterService::REC_REQ_FAILED, backups.server(5).user_data());
    EXPECT_TRUE(TestUtil::matchesPosixRegex(
        "recover: Starting getRecoveryData from mock:host=backup1 "
        "for segment 91 on channel . (initial round of RPCs)",
        TestLog::get()));
    EXPECT_EQ(MasterService::REC_REQ_FAILED, backups.server(6).user_data());
    EXPECT_TRUE(TestUtil::matchesPosixRegex(
        "recover: Starting getRecoveryData from mock:host=backup4 "
        "for segment 92 on channel . (after RPC completion)",
        TestLog::get()));
    // 5) Checks bad locators for non-initial RPCs are handled
    EXPECT_TRUE(TestUtil::matchesPosixRegex(
        "No transport found for this service locator: mock:host=backup4",
        TestLog::get()));
    EXPECT_EQ(MasterService::REC_REQ_FAILED, backups.server(7).user_data());
    EXPECT_TRUE(TestUtil::matchesPosixRegex(
        "recover: Starting getRecoveryData from mock:host=backup1 "
        "for segment 93 on channel . (after RPC completion)",
        TestLog::get()));
    EXPECT_EQ(MasterService::REC_REQ_FAILED, backups.server(8).user_data());
}

TEST_F(MasterServiceTest, recoverSegment) {
    char seg[8192];
    uint32_t len; // number of bytes in a recovery segment
    Buffer value;
    bool ret;
    const ObjectTombstone *tomb1 = NULL;
    const ObjectTombstone *tomb2 = NULL;

    ////////////////////////////////////////////////////////////////////
    // For Object recovery there are 3 major cases:
    //  1) Object is in the HashTable, but no corresponding Tombstone.
    //     The recovered obj is only added if the version is newer than
    //     the existing obj.
    //
    //  2) Opposite of 1 above.
    //     The recovered obj is only added if the version is newer than
    //     the tombstone. If so, the tombstone is also discarded.
    //
    //  3) Neither an Object nor Tombstone is present.
    //     The recovered obj is always added.
    ////////////////////////////////////////////////////////////////////

    // Case 1a: Newer object already there; ignore object.
    len = buildRecoverySegment(seg, sizeof(seg), 0, 2000, 1, "newer guy");
    service->recoverSegment(0, seg, len);
    verifyRecoveryObject(0, 2000, "newer guy");
    len = buildRecoverySegment(seg, sizeof(seg), 0, 2000, 0, "older guy");
    service->recoverSegment(0, seg, len);
    verifyRecoveryObject(0, 2000, "newer guy");

    // Case 1b: Older object already there; replace object.
    len = buildRecoverySegment(seg, sizeof(seg), 0, 2001, 0, "older guy");
    service->recoverSegment(0, seg, len);
    verifyRecoveryObject(0, 2001, "older guy");
    len = buildRecoverySegment(seg, sizeof(seg), 0, 2001, 1, "newer guy");
    service->recoverSegment(0, seg, len);
    verifyRecoveryObject(0, 2001, "newer guy");

    // Case 2a: Equal/newer tombstone already there; ignore object.
    ObjectTombstone t1(0, 0, 2002, 1);
    LogEntryHandle logTomb1 = service->allocRecoveryTombstone(&t1);
    ret = service->objectMap.replace(logTomb1);
    EXPECT_FALSE(ret);
    len = buildRecoverySegment(seg, sizeof(seg), 0, 2002, 1, "equal guy");
    service->recoverSegment(0, seg, len);
    len = buildRecoverySegment(seg, sizeof(seg), 0, 2002, 0, "older guy");
    service->recoverSegment(0, seg, len);
    EXPECT_EQ(logTomb1, service->objectMap.lookup(0, 2002));
    service->removeTombstones();
    EXPECT_THROW(client->read(0, 2002, &value),
                 ObjectDoesntExistException);

    // Case 2b: Lesser tombstone already there; add object, remove tomb.
    ObjectTombstone t2(0, 0, 2003, 10);
    LogEntryHandle logTomb2 = service->allocRecoveryTombstone(&t2);
    ret = service->objectMap.replace(logTomb2);
    EXPECT_FALSE(ret);
    len = buildRecoverySegment(seg, sizeof(seg), 0, 2003, 11, "newer guy");
    service->recoverSegment(0, seg, len);
    verifyRecoveryObject(0, 2003, "newer guy");
    EXPECT_TRUE(service->objectMap.lookup(0, 2003) != NULL);
    EXPECT_TRUE(service->objectMap.lookup(0, 2003) != logTomb1);
    EXPECT_TRUE(service->objectMap.lookup(0, 2003) != logTomb2);
    service->removeTombstones();

    // Case 3: No tombstone, no object. Recovered object always added.
    EXPECT_TRUE(NULL == service->objectMap.lookup(0, 2004));
    len = buildRecoverySegment(seg, sizeof(seg), 0, 2004, 0, "only guy");
    service->recoverSegment(0, seg, len);
    verifyRecoveryObject(0, 2004, "only guy");

    ////////////////////////////////////////////////////////////////////
    // For ObjectTombstone recovery there are the same 3 major cases:
    //  1) Object is in  the HashTable, but no corresponding Tombstone.
    //     The recovered tomb is only added if the version is equal to
    //     or greater than the object. If so, the object is purged.
    //
    //  2) Opposite of 1 above.
    //     The recovered tomb is only added if the version is newer than
    //     the current tombstone. If so, the old tombstone is discarded.
    //
    //  3) Neither an Object nor Tombstone is present.
    //     The recovered tombstone is always added.
    ////////////////////////////////////////////////////////////////////

    // Case 1a: Newer object already there; ignore tombstone.
    len = buildRecoverySegment(seg, sizeof(seg), 0, 2005, 1, "newer guy");
    service->recoverSegment(0, seg, len);
    ObjectTombstone t3(0, 0, 2005, 0);
    len = buildRecoverySegment(seg, sizeof(seg), &t3);
    service->recoverSegment(0, seg, len);
    verifyRecoveryObject(0, 2005, "newer guy");

    // Case 1b: Equal/older object already there; discard and add tombstone.
    len = buildRecoverySegment(seg, sizeof(seg), 0, 2006, 0, "equal guy");
    service->recoverSegment(0, seg, len);
    verifyRecoveryObject(0, 2006, "equal guy");
    ObjectTombstone t4(0, 0, 2006, 0);
    len = buildRecoverySegment(seg, sizeof(seg), &t4);
    service->recoverSegment(0, seg, len);
    service->removeTombstones();
    EXPECT_TRUE(NULL == service->objectMap.lookup(0, 2006));
    EXPECT_THROW(client->read(0, 2006, &value),
                 ObjectDoesntExistException);

    len = buildRecoverySegment(seg, sizeof(seg), 0, 2007, 0, "older guy");
    service->recoverSegment(0, seg, len);
    verifyRecoveryObject(0, 2007, "older guy");
    ObjectTombstone t5(0, 0, 2007, 1);
    len = buildRecoverySegment(seg, sizeof(seg), &t5);
    service->recoverSegment(0, seg, len);
    service->removeTombstones();
    EXPECT_TRUE(NULL == service->objectMap.lookup(0, 2007));
    EXPECT_THROW(client->read(0, 2007, &value),
                 ObjectDoesntExistException);

    // Case 2a: Newer tombstone already there; ignore.
    ObjectTombstone t6(0, 0, 2008, 1);
    len = buildRecoverySegment(seg, sizeof(seg), &t6);
    service->recoverSegment(0, seg, len);
    tomb1 = service->objectMap.lookup(0, 2008)->userData<ObjectTombstone>();
    EXPECT_TRUE(tomb1 != NULL);
    EXPECT_EQ(1U, tomb1->objectVersion);
    ObjectTombstone t7(0, 0, 2008, 0);
    len = buildRecoverySegment(seg, sizeof(seg), &t7);
    service->recoverSegment(0, seg, len);
    tomb2 = service->objectMap.lookup(0, 2008)->userData<ObjectTombstone>();
    EXPECT_EQ(tomb1, tomb2);

    // Case 2b: Older tombstone already there; replace.
    ObjectTombstone t8(0, 0, 2009, 0);
    len = buildRecoverySegment(seg, sizeof(seg), &t8);
    service->recoverSegment(0, seg, len);
    tomb1 = service->objectMap.lookup(0, 2009)->userData<ObjectTombstone>();
    EXPECT_TRUE(tomb1 != NULL);
    EXPECT_EQ(0U, tomb1->objectVersion);
    ObjectTombstone t9(0, 0, 2009, 1);
    len = buildRecoverySegment(seg, sizeof(seg), &t9);
    service->recoverSegment(0, seg, len);
    tomb2 = service->objectMap.lookup(0, 2009)->userData<ObjectTombstone>();
    EXPECT_EQ(1U, tomb2->objectVersion);

    // Case 3: No tombstone, no object. Recovered tombstone always added.
    EXPECT_TRUE(NULL == service->objectMap.lookup(0, 2010));
    ObjectTombstone t10(0, 0, 2010, 0);
    len = buildRecoverySegment(seg, sizeof(seg), &t10);
    service->recoverSegment(0, seg, len);
    EXPECT_TRUE(service->objectMap.lookup(0, 2010) != NULL);
    EXPECT_EQ(LOG_ENTRY_TYPE_OBJTOMB,
              service->objectMap.lookup(0, 2010)->type());
    EXPECT_EQ(0, memcmp(&t10, service->objectMap.lookup(
              0, 2010)->userData(), sizeof(t10)));
}

TEST_F(MasterServiceTest, remove_basics) {
    client->create(0, "item0", 5);

    uint64_t version;
    client->remove(0, 0, NULL, &version);
    EXPECT_EQ(1U, version);

    Buffer value;
    EXPECT_THROW(client->read(0, 0, &value), ObjectDoesntExistException);
}
TEST_F(MasterServiceTest, remove_badTable) {
    EXPECT_THROW(client->remove(4, 0), TableDoesntExistException);
}
TEST_F(MasterServiceTest, remove_rejectRules) {
    client->create(0, "item0", 5);

    RejectRules rules;
    memset(&rules, 0, sizeof(rules));
    rules.versionNeGiven = true;
    rules.givenVersion = 2;
    uint64_t version;
    EXPECT_THROW(client->remove(0, 0, &rules, &version),
                 WrongVersionException);
    EXPECT_EQ(1U, version);
}
TEST_F(MasterServiceTest, remove_objectAlreadyDeletedRejectRules) {
    RejectRules rules;
    memset(&rules, 0, sizeof(rules));
    rules.doesntExist = true;
    uint64_t version;
    EXPECT_THROW(client->remove(0, 0, &rules, &version),
                 ObjectDoesntExistException);
    EXPECT_EQ(VERSION_NONEXISTENT, version);
}
TEST_F(MasterServiceTest, remove_objectAlreadyDeleted) {
    uint64_t version;
    client->remove(0, 1, NULL, &version);
    EXPECT_EQ(VERSION_NONEXISTENT, version);
    client->create(0, "abcdef", 6);
    client->remove(0, 0);
    client->remove(0, 0, NULL, &version);
    EXPECT_EQ(VERSION_NONEXISTENT, version);
}

TEST_F(MasterServiceTest, setTablets) {

    std::unique_ptr<Table> table1(new Table(1));
    uint64_t addrTable1 = reinterpret_cast<uint64_t>(table1.get());
    std::unique_ptr<Table> table2(new Table(2));
    uint64_t addrTable2 = reinterpret_cast<uint64_t>(table2.get());

    { // clear out the tablets through client
        ProtoBuf::Tablets newTablets;
        client->setTablets(newTablets);
        EXPECT_EQ("", service->tablets.ShortDebugString());
    }

    { // set t1 and t2 directly
        ProtoBuf::Tablets_Tablet& t1(*service->tablets.add_tablet());
        t1.set_table_id(1);
        t1.set_start_object_id(0);
        t1.set_end_object_id(1);
        t1.set_state(ProtoBuf::Tablets_Tablet_State_NORMAL);
        t1.set_user_data(reinterpret_cast<uint64_t>(table1.release()));

        ProtoBuf::Tablets_Tablet& t2(*service->tablets.add_tablet());
        t2.set_table_id(2);
        t2.set_start_object_id(0);
        t2.set_end_object_id(1);
        t2.set_state(ProtoBuf::Tablets_Tablet_State_NORMAL);
        t2.set_user_data(reinterpret_cast<uint64_t>(table2.release()));

        EXPECT_EQ(format(
            "tablet { table_id: 1 start_object_id: 0 end_object_id: 1 "
                "state: NORMAL user_data: %lu } "
            "tablet { table_id: 2 start_object_id: 0 end_object_id: 1 "
                "state: NORMAL user_data: %lu }",
            addrTable1, addrTable2),
                                service->tablets.ShortDebugString());
    }

    { // set t2, t2b, and t3 through client
        ProtoBuf::Tablets newTablets;

        ProtoBuf::Tablets_Tablet& t2(*newTablets.add_tablet());
        t2.set_table_id(2);
        t2.set_start_object_id(0);
        t2.set_end_object_id(1);
        t2.set_state(ProtoBuf::Tablets_Tablet_State_NORMAL);

        ProtoBuf::Tablets_Tablet& t2b(*newTablets.add_tablet());
        t2b.set_table_id(2);
        t2b.set_start_object_id(2);
        t2b.set_end_object_id(3);
        t2b.set_state(ProtoBuf::Tablets_Tablet_State_NORMAL);

        ProtoBuf::Tablets_Tablet& t3(*newTablets.add_tablet());
        t3.set_table_id(3);
        t3.set_start_object_id(0);
        t3.set_end_object_id(1);
        t3.set_state(ProtoBuf::Tablets_Tablet_State_NORMAL);

        client->setTablets(newTablets);

        EXPECT_EQ(format(
            "tablet { table_id: 2 start_object_id: 0 end_object_id: 1 "
                "state: NORMAL user_data: %lu } "
            "tablet { table_id: 2 start_object_id: 2 end_object_id: 3 "
                "state: NORMAL user_data: %lu } "
            "tablet { table_id: 3 start_object_id: 0 end_object_id: 1 "
                "state: NORMAL user_data: %lu }",
            addrTable2, addrTable2,
            service->tablets.tablet(2).user_data()),
                                service->tablets.ShortDebugString());
    }
}

TEST_F(MasterServiceTest, write) {
    Buffer value;
    uint64_t version;
    client->write(0, 3, "item0", 5, NULL, &version);
    EXPECT_EQ(1U, version);
    client->read(0, 3, &value, NULL, &version);
    EXPECT_EQ("item0", TestUtil::toString(&value));
    EXPECT_EQ(1U, version);

    client->write(0, 3, "item0-v2", 8, NULL, &version);
    EXPECT_EQ(2U, version);
    client->read(0, 3, &value);
    EXPECT_EQ("item0-v2", TestUtil::toString(&value));

    client->write(0, 3, "item0-v3", 8, NULL, &version);
    EXPECT_EQ(3U, version);
    client->read(0, 3, &value, NULL, &version);
    EXPECT_EQ("item0-v3", TestUtil::toString(&value));
    EXPECT_EQ(3U, version);
}
TEST_F(MasterServiceTest, write_rejectRules) {
    RejectRules rules;
    memset(&rules, 0, sizeof(rules));
    rules.doesntExist = true;
    uint64_t version;
    EXPECT_THROW(client->write(0, 3, "item0", 5, &rules, &version),
                 ObjectDoesntExistException);
    EXPECT_EQ(VERSION_NONEXISTENT, version);
}

TEST_F(MasterServiceTest, getTable) {
    // Table exists.
    EXPECT_NO_THROW(service->getTable(0, 0));

    // Table doesn't exist.
    Status status = Status(0);
    try {
        service->getTable(1000, 0);
    } catch (TableDoesntExistException& e) {
        status = e.status;
    }
    EXPECT_EQ(1, status);
}

TEST_F(MasterServiceTest, rejectOperation) {
    RejectRules empty, rules;
    memset(&empty, 0, sizeof(empty));

    // Fail: object doesn't exist.
    rules = empty;
    rules.doesntExist = 1;
    EXPECT_THROW(
            service->rejectOperation(&rules, VERSION_NONEXISTENT),
            ObjectDoesntExistException);

    // Succeed: object doesn't exist.
    rules = empty;
    rules.exists = rules.versionLeGiven = rules.versionNeGiven = 1;
    EXPECT_NO_THROW(
            service->rejectOperation(&rules, VERSION_NONEXISTENT));

    // Fail: object exists.
    rules = empty;
    rules.exists = 1;
    EXPECT_THROW(service->rejectOperation(&rules, 2),
                 ObjectExistsException);

    // versionLeGiven.
    rules = empty;
    rules.givenVersion = 0x400000001;
    rules.versionLeGiven = 1;
    EXPECT_THROW(
            service->rejectOperation(&rules, 0x400000000),
            WrongVersionException);
    EXPECT_THROW(
            service->rejectOperation(&rules, 0x400000001),
            WrongVersionException);
    EXPECT_NO_THROW(
            service->rejectOperation(&rules, 0x400000002));

    // versionNeGiven.
    rules = empty;
    rules.givenVersion = 0x400000001;
    rules.versionNeGiven = 1;
    EXPECT_THROW(
            service->rejectOperation(&rules, 0x400000000),
            WrongVersionException);
    EXPECT_NO_THROW(
            service->rejectOperation(&rules, 0x400000001));
    EXPECT_THROW(
            service->rejectOperation(&rules, 0x400000002),
            WrongVersionException);
}


/**
* Unit tests for Master::_recover.
*/
class MasterRecoverTest : public ::testing::Test {
  public:
    BackupService* backupService1;
    BackupService* backupService2;
    CoordinatorClient* coordinator;
    CoordinatorService* coordinatorService;
    BackupService::Config* config;
    const uint32_t segmentSize;
    const uint32_t segmentFrames;
    BackupStorage* storage1;
    BackupStorage* storage2;
    BindTransport* transport;

    public:
    MasterRecoverTest()
        : backupService1()
        , backupService2()
        , coordinator()
        , coordinatorService()
        , config()
        , segmentSize(1 << 16)
        , segmentFrames(2)
        , storage1()
        , storage2()
        , transport()
    {
        setUp(true);
    }

    void
    setUp(bool enlist)
    {
        transport = new BindTransport;
        transportManager.registerMock(transport);

        config = new BackupService::Config;
        config->coordinatorLocator = "mock:host=coordinator";

        coordinatorService = new CoordinatorService;
        transport->addService(*coordinatorService, config->coordinatorLocator);

        coordinator = new CoordinatorClient(config->coordinatorLocator.c_str());

        storage1 = new InMemoryStorage(segmentSize, segmentFrames);
        storage2 = new InMemoryStorage(segmentSize, segmentFrames);

        backupService1 = new BackupService(*config, *storage1);
        backupService2 = new BackupService(*config, *storage2);

        transport->addService(*backupService1, "mock:host=backup1");
        transport->addService(*backupService2, "mock:host=backup2");

        if (enlist) {
            coordinator->enlistServer(BACKUP, "mock:host=backup1");
            coordinator->enlistServer(BACKUP, "mock:host=backup2");
        }
    }

    ~MasterRecoverTest()
    {
        delete backupService2;
        delete backupService1;
        delete storage2;
        delete storage1;
        delete coordinator;
        delete coordinatorService;
        delete config;
        transportManager.unregisterMock();
        delete transport;
        EXPECT_EQ(0,
            BackupStorage::Handle::resetAllocatedHandlesCount());
    }
    static bool
    recoverSegmentFilter(string s)
    {
        return (s == "recoverSegment" || s == "recover");
    }

    MasterService*
    createMasterService()
    {
        ServerConfig config;
        config.coordinatorLocator = "mock:host=coordinator";
        MasterService::sizeLogAndHashTable("64", "8", &config);
        return new MasterService(config, coordinator, 2);
    }

    void
    appendTablet(ProtoBuf::Tablets& tablets,
                    uint64_t partitionId,
                    uint32_t tableId,
                    uint64_t start, uint64_t end)
    {
        ProtoBuf::Tablets::Tablet& tablet(*tablets.add_tablet());
        tablet.set_table_id(tableId);
        tablet.set_start_object_id(start);
        tablet.set_end_object_id(end);
        tablet.set_state(ProtoBuf::Tablets::Tablet::RECOVERING);
        tablet.set_user_data(partitionId);
    }

    void
    createTabletList(ProtoBuf::Tablets& tablets)
    {
        appendTablet(tablets, 0, 123, 0, 9);
        appendTablet(tablets, 0, 123, 10, 19);
        appendTablet(tablets, 0, 123, 20, 29);
        appendTablet(tablets, 0, 124, 20, 100);
    }
    DISALLOW_COPY_AND_ASSIGN(MasterRecoverTest);
};

<<<<<<< HEAD
    void
    test_recover()
    {
        boost::scoped_ptr<MasterService> master(createMasterService());

        // Give them a name so that freeSegment doesn't get called on
        // destructor until after the test.
        void* segMem1 = xmemalign(segmentSize, segmentSize);
        Tub<uint64_t> serverId;
        serverId.construct(99);
        BackupManager mgr(coordinator, serverId, 2);
        Segment s1(99, 87, segMem1, segmentSize, &mgr);
        s1.close();
        void* segMem2 = xmemalign(segmentSize, segmentSize);
        Segment s2(99, 88, segMem2, segmentSize, &mgr);
        s2.close();

        ProtoBuf::Tablets tablets;
        createTabletList(tablets);

        {
            BackupClient::StartReadingData::Result result;
            BackupClient(transportManager.getSession("mock:host=backup1"))
                .startReadingData(99, tablets, &result);
        }
        {
            BackupClient::StartReadingData::Result result;
            BackupClient(transportManager.getSession("mock:host=backup2"))
                .startReadingData(99, tablets, &result);
        }

        ProtoBuf::ServerList backups;
        ServerListBuilder{backups}
            (ProtoBuf::BACKUP, 99, 87, "mock:host=backup1")
            (ProtoBuf::BACKUP, 99, 88, "mock:host=backup1")
            (ProtoBuf::BACKUP, 99, 88, "mock:host=backup2")
        ;

        MockRandom __(1); // triggers deterministic rand().
        TestLog::Enable _(&recoverSegmentFilter);
        master->recover(99, 0, backups);
        CPPUNIT_ASSERT_EQUAL(0, TestLog::get().find(
            "recover: Recovering master 99, partition 0, 3 hosts"));
        CPPUNIT_ASSERT(string::npos != TestLog::get().find(
            "recoverSegment: Segment 88 replay complete"));
        CPPUNIT_ASSERT(string::npos != TestLog::get().find(
            "recoverSegment: Segment 87 replay complete"));

        free(segMem1);
        free(segMem2);
    }
=======
TEST_F(MasterRecoverTest, recover) {
    boost::scoped_ptr<MasterService> master(createMasterService());

    // Give them a name so that freeSegment doesn't get called on
    // destructor until after the test.
    char segMem1[segmentSize];
    Tub<uint64_t> serverId;
    serverId.construct(99);
    BackupManager mgr(coordinator, serverId, 2);
    Segment s1(99, 87, &segMem1, sizeof(segMem1), &mgr);
    s1.close();
    char segMem2[segmentSize];
    Segment s2(99, 88, &segMem2, sizeof(segMem2), &mgr);
    s2.close();

    ProtoBuf::Tablets tablets;
    createTabletList(tablets);
>>>>>>> 3bab617f

    {
        BackupClient::StartReadingData::Result result;
        BackupClient(transportManager.getSession("mock:host=backup1"))
            .startReadingData(99, tablets, &result);
    }
    {
        BackupClient::StartReadingData::Result result;
        BackupClient(transportManager.getSession("mock:host=backup2"))
            .startReadingData(99, tablets, &result);
    }

    ProtoBuf::ServerList backups;
    ServerListBuilder{backups}
        (ProtoBuf::BACKUP, 99, 87, "mock:host=backup1")
        (ProtoBuf::BACKUP, 99, 88, "mock:host=backup1")
        (ProtoBuf::BACKUP, 99, 88, "mock:host=backup2")
    ;

    MockRandom __(1); // triggers deterministic rand().
    TestLog::Enable _(&recoverSegmentFilter);
    master->recover(99, 0, backups);
    EXPECT_EQ(0U, TestLog::get().find(
        "recover: Recovering master 99, partition 0, 3 hosts"));
    EXPECT_NE(string::npos, TestLog::get().find(
        "recoverSegment: Segment 88 replay complete"));
    EXPECT_NE(string::npos, TestLog::get().find(
        "recoverSegment: Segment 87 replay complete"));
}

TEST_F(MasterRecoverTest, failedToRecoverAll) {
    boost::scoped_ptr<MasterService> master(createMasterService());

    ProtoBuf::Tablets tablets;
    ProtoBuf::ServerList backups;
    ServerListBuilder{backups}
        (ProtoBuf::BACKUP, 99, 87, "mock:host=backup1")
        (ProtoBuf::BACKUP, 99, 88, "mock:host=backup1")
    ;

    MockRandom __(1); // triggers deterministic rand().
    TestLog::Enable _(&recoverSegmentFilter);
    EXPECT_THROW(master->recover(99, 0, backups),
                 SegmentRecoveryFailedException);
    string log = TestLog::get();
    EXPECT_EQ(
        "recover: Recovering master 99, partition 0, 2 hosts | "
        "recover: Starting getRecoveryData from mock:host=backup1 "
        "for segment 87 on channel 0 (initial round of RPCs) | "
        "recover: Starting getRecoveryData from mock:host=backup1 "
        "for segment 88 on channel 1 (initial round of RPCs) | "
        "recover: Waiting on recovery data for segment 87 from "
        "mock:host=backup1 | "
        "recover: getRecoveryData failed on mock:host=backup1, "
        "trying next backup; failure was: bad segment id",
        log.substr(0, log.find(" thrown at")));
}

}  // namespace RAMCloud<|MERGE_RESOLUTION|>--- conflicted
+++ resolved
@@ -199,224 +199,6 @@
         appendTablet(tablets, 0, 124, 20, 100);
     }
 
-<<<<<<< HEAD
-    void
-    test_recover_basics()
-    {
-        void* segMem = xmemalign(segmentSize, segmentSize);
-        Tub<uint64_t> serverId;
-        serverId.construct(123);
-        BackupManager mgr(coordinator, serverId, 1);
-        Segment _(123, 87, segMem, segmentSize, &mgr);
-        mgr.sync();
-
-        ProtoBuf::Tablets tablets;
-        createTabletList(tablets);
-        BackupClient::StartReadingData::Result result;
-        BackupClient(transportManager.getSession("mock:host=backup1")).
-            startReadingData(123, tablets, &result);
-
-        ProtoBuf::ServerList backups;
-        ServerListBuilder{backups}
-            (ProtoBuf::BACKUP, 123, 87, "mock:host=backup1");
-
-        TestLog::Enable __(&recoverSegmentFilter);
-        client->recover(123, 0, tablets, backups);
-        assertMatchesPosixRegex(
-            "recover: Starting recovery of 4 tablets on masterId 2 | "
-            "setTablets: Now serving tablets: | "
-            "setTablets: table:                    0, "
-                        "start:                    0, "
-                        "end  : 18446744073709551615 | "
-            "setTablets: table:                  123, "
-                        "start:                    0, "
-                        "end  :                    9 | "
-            "setTablets: table:                  123, "
-                        "start:                   10, "
-                        "end  :                   19 | "
-            "setTablets: table:                  123, "
-                        "start:                   20, "
-                        "end  :                   29 | "
-            "setTablets: table:                  124, "
-                        "start:                   20, "
-                        "end  :                  100 | "
-            "recover: Recovering master 123, partition 0, 1 hosts | "
-            "recover: Starting getRecoveryData from mock:host=backup1 for "
-            "segment 87 on channel 0 (initial round of RPCs) | "
-            "recover: Waiting on recovery data for segment 87 from "
-            "mock:host=backup1 | ",
-            TestLog::get());
-        assertMatchesPosixRegex(
-            "recover: Recovering segment 87 with size 0 | "
-            "recoverSegment: recoverSegment 87, ... | ",
-            TestLog::get());
-        assertMatchesPosixRegex(
-            "recover: Checking mock:host=backup1 off the list for 87 | "
-            "recover: Checking mock:host=backup1 off the list for 87 | ",
-            TestLog::get());
-        assertMatchesPosixRegex(
-            "recover: set tablet 123 0 9 to locator mock:host=master, id 2 | "
-            "recover: set tablet 123 10 19 to locator mock:host=master, id 2 | "
-            "recover: set tablet 123 20 29 to locator mock:host=master, id 2 | "
-            "recover: set tablet 124 20 100 to locator mock:host=master, "
-            "id 2 | "
-            "tabletsRecovered: called by masterId 2 with 4 tablets, "
-            "5 will entries",
-            TestLog::get());
-
-        free(segMem);
-    }
-
-    /**
-     * Properties checked:
-     * 1) At most length of tasks number of RPCs are started initially
-     *    even with a longer backup list.
-     * 2) Ensures that if a segment is only requested in the initial
-     *    round of RPCs once.
-     * 3) Ensures that if an entry in the server list is skipped because
-     *    another RPC is outstanding for the same segment it is retried
-     *    if the earlier RPC fails.
-     * 4) Ensures that if an RPC succeeds for one copy of a segment other
-     *    RPCs for that segment don't occur.
-     * 5) A transport exception at construction time caused that entry
-     *    to be skipped and a new entry to be tried immediate, both
-     *    during initial RPC starts and following ones.
-     */
-    void
-    test_recover()
-    {
-        void* segMem = xmemalign(segmentSize, segmentSize);
-        Tub<uint64_t> serverId;
-        serverId.construct(123);
-        BackupManager mgr(coordinator, serverId, 1);
-        Segment __(123, 88, segMem, segmentSize, &mgr);
-        mgr.sync();
-
-        InMemoryStorage storage2{segmentSize, segmentFrames};
-        BackupService backupService2{backupConfig, *storage};
-        transport->addService(backupService2, "mock:host=backup2");
-        coordinator->enlistServer(BACKUP, "mock:host=backup2");
-
-        ProtoBuf::Tablets tablets;
-        createTabletList(tablets);
-        BackupClient::StartReadingData::Result result;
-        BackupClient(transportManager.getSession("mock:host=backup1")).
-            startReadingData(123, tablets, &result);
-
-        ProtoBuf::ServerList backups;
-        ServerListBuilder{backups}
-            // Started in initial round of RPCs - eventually fails
-            (ProtoBuf::BACKUP, 123, 87, "mock:host=backup1")
-            // Skipped in initial round of RPCs (prior is in-flight)
-            // starts later after failure from earlier entry
-            (ProtoBuf::BACKUP, 123, 87, "mock:host=backup2")
-            // Started in initial round of RPCs - eventually succeeds
-            (ProtoBuf::BACKUP, 123, 88, "mock:host=backup1")
-            // Skipped in all rounds of RPCs (prior succeeds)
-            (ProtoBuf::BACKUP, 123, 88, "mock:host=backup2")
-            // Started in initial round of RPCs - eventually fails
-            (ProtoBuf::BACKUP, 123, 89, "mock:host=backup1")
-            // Fails to start in initial round of RPCs - bad locator
-            (ProtoBuf::BACKUP, 123, 90, "mock:host=backup3")
-            // Started in initial round of RPCs - eventually fails
-            (ProtoBuf::BACKUP, 123, 91, "mock:host=backup1")
-            // Fails to start in later rounds of RPCs - bad locator
-            (ProtoBuf::BACKUP, 123, 92, "mock:host=backup4")
-            // Started in later rounds of RPCs - eventually fails
-            (ProtoBuf::BACKUP, 123, 93, "mock:host=backup1")
-        ;
-
-        TestLog::Enable _;
-        CPPUNIT_ASSERT_THROW(service->recover(123, 0, backups),
-                             SegmentRecoveryFailedException);
-        // 1,2,3) 87 was requested from the first server list entry.
-        assertMatchesPosixRegex(
-            "recover: Starting getRecoveryData from mock:host=backup1 "
-            "for segment 87 on channel . (initial round of RPCs)",
-            TestLog::get());
-        CPPUNIT_ASSERT_EQUAL(MasterService::REC_REQ_FAILED,
-                             backups.server(0).user_data());
-        // 2,3) 87 was *not* requested a second time in the initial RPC round
-        // but was requested later once the first failed.
-        assertMatchesPosixRegex(
-            "recover: Starting getRecoveryData from mock:host=backup2 "
-            "for segment 87 .* (after RPC completion)",
-            TestLog::get());
-        CPPUNIT_ASSERT_EQUAL(MasterService::REC_REQ_FAILED,
-                             backups.server(0).user_data());
-        // 1,4) 88 was requested from the third server list entry and
-        //      succeeded, which knocks the third and forth entries into
-        //      OK status, preventing the launch of the forth entry
-        assertMatchesPosixRegex(
-            "recover: Starting getRecoveryData from mock:host=backup1 "
-            "for segment 88 on channel . (initial round of RPCs)",
-            TestLog::get());
-        assertMatchesPosixRegex(
-            "recover: Checking mock:host=backup1 off the list for 88 | "
-            "recover: Checking mock:host=backup2 off the list for 88",
-            TestLog::get());
-        // 1,4) 88 was requested NOT from the forth server list entry.
-        assertNotMatchesPosixRegex(
-            "recover: Starting getRecoveryData from mock:host=backup2 "
-            "for segment 88 .* (after RPC completion)",
-            TestLog::get());
-        CPPUNIT_ASSERT_EQUAL(MasterService::REC_REQ_OK,
-                             backups.server(2).user_data());
-        CPPUNIT_ASSERT_EQUAL(MasterService::REC_REQ_OK,
-                             backups.server(3).user_data());
-        // 1) Checking to ensure RPCs for 87, 88, 89, 90 went first round
-        //    and that 91 got issued in place, first-found due to 90's
-        //    bad locator
-        assertMatchesPosixRegex(
-            "recover: Starting getRecoveryData from mock:host=backup1 "
-            "for segment 89 on channel . (initial round of RPCs)",
-            TestLog::get());
-        CPPUNIT_ASSERT_EQUAL(MasterService::REC_REQ_FAILED,
-                             backups.server(4).user_data());
-        assertMatchesPosixRegex(
-            "recover: Starting getRecoveryData from mock:host=backup3 "
-            "for segment 90 on channel . (initial round of RPCs)",
-            TestLog::get());
-        // 5) Checks bad locators for initial RPCs are handled
-        assertMatchesPosixRegex(
-            "No transport found for this service locator: mock:host=backup3",
-            TestLog::get());
-        CPPUNIT_ASSERT_EQUAL(MasterService::REC_REQ_FAILED,
-                             backups.server(5).user_data());
-        assertMatchesPosixRegex(
-            "recover: Starting getRecoveryData from mock:host=backup1 "
-            "for segment 91 on channel . (initial round of RPCs)",
-            TestLog::get());
-        CPPUNIT_ASSERT_EQUAL(MasterService::REC_REQ_FAILED,
-                             backups.server(6).user_data());
-        assertMatchesPosixRegex(
-            "recover: Starting getRecoveryData from mock:host=backup4 "
-            "for segment 92 on channel . (after RPC completion)",
-            TestLog::get());
-        // 5) Checks bad locators for non-initial RPCs are handled
-        assertMatchesPosixRegex(
-            "No transport found for this service locator: mock:host=backup4",
-            TestLog::get());
-        CPPUNIT_ASSERT_EQUAL(MasterService::REC_REQ_FAILED,
-                             backups.server(7).user_data());
-        assertMatchesPosixRegex(
-            "recover: Starting getRecoveryData from mock:host=backup1 "
-            "for segment 93 on channel . (after RPC completion)",
-            TestLog::get());
-        CPPUNIT_ASSERT_EQUAL(MasterService::REC_REQ_FAILED,
-                             backups.server(8).user_data());
-
-        free(segMem);
-    }
-
-    uint32_t
-    buildRecoverySegment(void* segmentBuf, uint32_t segmentCapacity,
-                         uint64_t tblId, uint64_t objId, uint64_t version,
-                         string objContents)
-    {
-        Segment s(0UL, 0, segmentBuf,
-                  downCast<uint32_t>(segmentCapacity), NULL);
-=======
     DISALLOW_COPY_AND_ASSIGN(MasterServiceTest);
 };
 
@@ -443,8 +225,6 @@
 
 TEST_F(MasterServiceTest, read_basics) {
     client->create(0, "abcdef", 6);
->>>>>>> 3bab617f
-
     Buffer value;
     uint64_t version;
     client->read(0, 0, &value, NULL, &version);
@@ -474,31 +254,6 @@
                  WrongVersionException);
     EXPECT_EQ(1U, version);
 }
-
-<<<<<<< HEAD
-        uint32_t len = downCast<uint32_t>(objContents.length()) + 1;
-        const void *p = s.append(LOG_ENTRY_TYPE_OBJ, newObject,
-            newObject->objectLength(len))->userData();
-        assert(p != NULL);
-        s.close();
-        return downCast<uint32_t>(static_cast<const char*>(p) -
-                                  static_cast<const char*>(segmentBuf));
-    }
-
-    uint32_t
-    buildRecoverySegment(void* segmentBuf, uint64_t segmentCapacity,
-                         ObjectTombstone *tomb)
-    {
-        Segment s(0UL, 0, segmentBuf,
-                  downCast<uint32_t>(segmentCapacity), NULL);
-        const void *p = s.append(LOG_ENTRY_TYPE_OBJTOMB,
-            tomb, sizeof(*tomb))->userData();
-        assert(p != NULL);
-        s.close();
-        return downCast<uint32_t>(static_cast<const char*>(p) -
-                                  static_cast<const char*>(segmentBuf));
-    }
-=======
 TEST_F(MasterServiceTest, multiRead_basics) {
     client->create(0, "firstVal", 8);
     client->create(0, "secondVal", 9);
@@ -527,178 +282,14 @@
     client->create(0, "value1", 6);
 
     std::vector<MasterClient::ReadObject*> requests;
->>>>>>> 3bab617f
-
     Tub<Buffer> val1;
     MasterClient::ReadObject request1(0, 0, &val1);
     request1.status = STATUS_RETRY;
     requests.push_back(&request1);
-
-<<<<<<< HEAD
-    void
-    test_recoverSegment()
-    {
-        const uint32_t segLen = 8192;
-        void* seg = xmemalign(segLen, segLen);
-        uint32_t len; // number of bytes in a recovery segment
-        Buffer value;
-        bool ret;
-        const ObjectTombstone *tomb1 = NULL;
-        const ObjectTombstone *tomb2 = NULL;
-
-        ////////////////////////////////////////////////////////////////////
-        // For Object recovery there are 3 major cases:
-        //  1) Object is in the HashTable, but no corresponding Tombstone.
-        //     The recovered obj is only added if the version is newer than
-        //     the existing obj.
-        //
-        //  2) Opposite of 1 above.
-        //     The recovered obj is only added if the version is newer than
-        //     the tombstone. If so, the tombstone is also discarded.
-        //
-        //  3) Neither an Object nor Tombstone is present.
-        //     The recovered obj is always added.
-        ////////////////////////////////////////////////////////////////////
-
-        // Case 1a: Newer object already there; ignore object.
-        len = buildRecoverySegment(seg, segLen, 0, 2000, 1, "newer guy");
-        service->recoverSegment(0, seg, len);
-        verifyRecoveryObject(0, 2000, "newer guy");
-        len = buildRecoverySegment(seg, segLen, 0, 2000, 0, "older guy");
-        service->recoverSegment(0, seg, len);
-        verifyRecoveryObject(0, 2000, "newer guy");
-
-        // Case 1b: Older object already there; replace object.
-        len = buildRecoverySegment(seg, segLen, 0, 2001, 0, "older guy");
-        service->recoverSegment(0, seg, len);
-        verifyRecoveryObject(0, 2001, "older guy");
-        len = buildRecoverySegment(seg, segLen, 0, 2001, 1, "newer guy");
-        service->recoverSegment(0, seg, len);
-        verifyRecoveryObject(0, 2001, "newer guy");
-
-        // Case 2a: Equal/newer tombstone already there; ignore object.
-        ObjectTombstone t1(0, 0, 2002, 1);
-        LogEntryHandle logTomb1 = service->log.append(LOG_ENTRY_TYPE_OBJTOMB,
-            &t1, sizeof(t1), false);
-        ret = service->objectMap.replace(logTomb1);
-        CPPUNIT_ASSERT_EQUAL(false, ret);
-        len = buildRecoverySegment(seg, segLen, 0, 2002, 1, "equal guy");
-        service->recoverSegment(0, seg, len);
-        len = buildRecoverySegment(seg, segLen, 0, 2002, 0, "older guy");
-        service->recoverSegment(0, seg, len);
-        CPPUNIT_ASSERT_EQUAL(logTomb1, service->objectMap.lookup(0, 2002));
-        service->removeTombstones();
-        CPPUNIT_ASSERT_THROW(client->read(0, 2002, &value),
-                             ObjectDoesntExistException);
-
-        // Case 2b: Lesser tombstone already there; add object, remove tomb.
-        ObjectTombstone t2(0, 0, 2003, 10);
-        LogEntryHandle logTomb2 = service->log.append(LOG_ENTRY_TYPE_OBJTOMB,
-            &t2, sizeof(t2), false);
-        ret = service->objectMap.replace(logTomb2);
-        CPPUNIT_ASSERT_EQUAL(false, ret);
-        len = buildRecoverySegment(seg, segLen, 0, 2003, 11, "newer guy");
-        service->recoverSegment(0, seg, len);
-        verifyRecoveryObject(0, 2003, "newer guy");
-        CPPUNIT_ASSERT(service->objectMap.lookup(0, 2003) != NULL);
-        CPPUNIT_ASSERT(service->objectMap.lookup(0, 2003) != logTomb1);
-        CPPUNIT_ASSERT(service->objectMap.lookup(0, 2003) != logTomb2);
-        service->removeTombstones();
-
-        // Case 3: No tombstone, no object. Recovered object always added.
-        CPPUNIT_ASSERT_EQUAL(NULL, service->objectMap.lookup(0, 2004));
-        len = buildRecoverySegment(seg, segLen, 0, 2004, 0, "only guy");
-        service->recoverSegment(0, seg, len);
-        verifyRecoveryObject(0, 2004, "only guy");
-
-        ////////////////////////////////////////////////////////////////////
-        // For ObjectTombstone recovery there are the same 3 major cases:
-        //  1) Object is in  the HashTable, but no corresponding Tombstone.
-        //     The recovered tomb is only added if the version is equal to
-        //     or greater than the object. If so, the object is purged.
-        //
-        //  2) Opposite of 1 above.
-        //     The recovered tomb is only added if the version is newer than
-        //     the current tombstone. If so, the old tombstone is discarded.
-        //
-        //  3) Neither an Object nor Tombstone is present.
-        //     The recovered tombstone is always added.
-        ////////////////////////////////////////////////////////////////////
-
-        // Case 1a: Newer object already there; ignore tombstone.
-        len = buildRecoverySegment(seg, segLen, 0, 2005, 1, "newer guy");
-        service->recoverSegment(0, seg, len);
-        ObjectTombstone t3(0, 0, 2005, 0);
-        len = buildRecoverySegment(seg, segLen, &t3);
-        service->recoverSegment(0, seg, len);
-        verifyRecoveryObject(0, 2005, "newer guy");
-
-        // Case 1b: Equal/older object already there; discard and add tombstone.
-        len = buildRecoverySegment(seg, segLen, 0, 2006, 0, "equal guy");
-        service->recoverSegment(0, seg, len);
-        verifyRecoveryObject(0, 2006, "equal guy");
-        ObjectTombstone t4(0, 0, 2006, 0);
-        len = buildRecoverySegment(seg, segLen, &t4);
-        service->recoverSegment(0, seg, len);
-        service->removeTombstones();
-        CPPUNIT_ASSERT_EQUAL(NULL, service->objectMap.lookup(0, 2006));
-        CPPUNIT_ASSERT_THROW(client->read(0, 2006, &value),
-                             ObjectDoesntExistException);
-
-        len = buildRecoverySegment(seg, segLen, 0, 2007, 0, "older guy");
-        service->recoverSegment(0, seg, len);
-        verifyRecoveryObject(0, 2007, "older guy");
-        ObjectTombstone t5(0, 0, 2007, 1);
-        len = buildRecoverySegment(seg, segLen, &t5);
-        service->recoverSegment(0, seg, len);
-        service->removeTombstones();
-        CPPUNIT_ASSERT_EQUAL(NULL, service->objectMap.lookup(0, 2007));
-        CPPUNIT_ASSERT_THROW(client->read(0, 2007, &value),
-                             ObjectDoesntExistException);
-
-        // Case 2a: Newer tombstone already there; ignore.
-        ObjectTombstone t6(0, 0, 2008, 1);
-        len = buildRecoverySegment(seg, segLen, &t6);
-        service->recoverSegment(0, seg, len);
-        tomb1 = service->objectMap.lookup(0, 2008)->userData<ObjectTombstone>();
-        CPPUNIT_ASSERT(tomb1 != NULL);
-        CPPUNIT_ASSERT_EQUAL(1, tomb1->objectVersion);
-        ObjectTombstone t7(0, 0, 2008, 0);
-        len = buildRecoverySegment(seg, segLen, &t7);
-        service->recoverSegment(0, seg, len);
-        tomb2 = service->objectMap.lookup(0, 2008)->userData<ObjectTombstone>();
-        CPPUNIT_ASSERT_EQUAL(tomb1, tomb2);
-
-        // Case 2b: Older tombstone already there; replace.
-        ObjectTombstone t8(0, 0, 2009, 0);
-        len = buildRecoverySegment(seg, segLen, &t8);
-        service->recoverSegment(0, seg, len);
-        tomb1 = service->objectMap.lookup(0, 2009)->userData<ObjectTombstone>();
-        CPPUNIT_ASSERT(tomb1 != NULL);
-        CPPUNIT_ASSERT_EQUAL(0, tomb1->objectVersion);
-        ObjectTombstone t9(0, 0, 2009, 1);
-        len = buildRecoverySegment(seg, segLen, &t9);
-        service->recoverSegment(0, seg, len);
-        tomb2 = service->objectMap.lookup(0, 2009)->userData<ObjectTombstone>();
-        CPPUNIT_ASSERT_EQUAL(1, tomb2->objectVersion);
-
-        // Case 3: No tombstone, no object. Recovered tombstone always added.
-        CPPUNIT_ASSERT_EQUAL(NULL, service->objectMap.lookup(0, 2010));
-        ObjectTombstone t10(0, 0, 2010, 0);
-        len = buildRecoverySegment(seg, segLen, &t10);
-        service->recoverSegment(0, seg, len);
-        CPPUNIT_ASSERT(service->objectMap.lookup(0, 2010) != NULL);
-        CPPUNIT_ASSERT_EQUAL(LOG_ENTRY_TYPE_OBJTOMB,
-            service->objectMap.lookup(0, 2010)->type());
-        CPPUNIT_ASSERT_EQUAL(0, memcmp(&t10, service->objectMap.lookup(
-            0, 2010)->userData(), sizeof(t10)));
-    }
-=======
     Tub<Buffer> valError;
     MasterClient::ReadObject requestError(10, 0, &valError);
     requestError.status = STATUS_RETRY;
     requests.push_back(&requestError);
->>>>>>> 3bab617f
 
     client->multiRead(requests);
 
@@ -1441,60 +1032,6 @@
     }
     DISALLOW_COPY_AND_ASSIGN(MasterRecoverTest);
 };
-
-<<<<<<< HEAD
-    void
-    test_recover()
-    {
-        boost::scoped_ptr<MasterService> master(createMasterService());
-
-        // Give them a name so that freeSegment doesn't get called on
-        // destructor until after the test.
-        void* segMem1 = xmemalign(segmentSize, segmentSize);
-        Tub<uint64_t> serverId;
-        serverId.construct(99);
-        BackupManager mgr(coordinator, serverId, 2);
-        Segment s1(99, 87, segMem1, segmentSize, &mgr);
-        s1.close();
-        void* segMem2 = xmemalign(segmentSize, segmentSize);
-        Segment s2(99, 88, segMem2, segmentSize, &mgr);
-        s2.close();
-
-        ProtoBuf::Tablets tablets;
-        createTabletList(tablets);
-
-        {
-            BackupClient::StartReadingData::Result result;
-            BackupClient(transportManager.getSession("mock:host=backup1"))
-                .startReadingData(99, tablets, &result);
-        }
-        {
-            BackupClient::StartReadingData::Result result;
-            BackupClient(transportManager.getSession("mock:host=backup2"))
-                .startReadingData(99, tablets, &result);
-        }
-
-        ProtoBuf::ServerList backups;
-        ServerListBuilder{backups}
-            (ProtoBuf::BACKUP, 99, 87, "mock:host=backup1")
-            (ProtoBuf::BACKUP, 99, 88, "mock:host=backup1")
-            (ProtoBuf::BACKUP, 99, 88, "mock:host=backup2")
-        ;
-
-        MockRandom __(1); // triggers deterministic rand().
-        TestLog::Enable _(&recoverSegmentFilter);
-        master->recover(99, 0, backups);
-        CPPUNIT_ASSERT_EQUAL(0, TestLog::get().find(
-            "recover: Recovering master 99, partition 0, 3 hosts"));
-        CPPUNIT_ASSERT(string::npos != TestLog::get().find(
-            "recoverSegment: Segment 88 replay complete"));
-        CPPUNIT_ASSERT(string::npos != TestLog::get().find(
-            "recoverSegment: Segment 87 replay complete"));
-
-        free(segMem1);
-        free(segMem2);
-    }
-=======
 TEST_F(MasterRecoverTest, recover) {
     boost::scoped_ptr<MasterService> master(createMasterService());
 
@@ -1512,8 +1049,6 @@
 
     ProtoBuf::Tablets tablets;
     createTabletList(tablets);
->>>>>>> 3bab617f
-
     {
         BackupClient::StartReadingData::Result result;
         BackupClient(transportManager.getSession("mock:host=backup1"))
